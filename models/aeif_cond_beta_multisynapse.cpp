--- conflicted
+++ resolved
@@ -121,8 +121,8 @@
   {
     const size_t j = i * S::NUMBER_OF_STATES_ELEMENTS_PER_RECEPTOR;
     // Synaptic conductance derivative dG/dt
-    f[ S::DG + j ] = -y[ S::DG + j ] / node.P_.taus_rise[ i ];
-    f[ S::G + j ] = y[ S::DG + j ] - y[ S::G + j ] / node.P_.taus_decay[ i ];
+    f[ S::DG + j ] = -y[ S::DG + j ] / node.P_.tau_rise[ i ];
+    f[ S::G + j ] = y[ S::DG + j ] - y[ S::G + j ] / node.P_.tau_decay[ i ];
   }
 
   return GSL_SUCCESS;
@@ -709,65 +709,6 @@
   B_.logger_.handle( e );
 }
 
-<<<<<<< HEAD
-=======
-extern "C" int
-aeif_cond_beta_multisynapse_dynamics( double,
-  const double y[],
-  double f[],
-  void* pnode )
-{
-  // a shorthand
-  typedef nest::aeif_cond_beta_multisynapse::State_ S;
-
-  // get access to node so we can almost work as in a member function
-  assert( pnode );
-  const nest::aeif_cond_beta_multisynapse& node =
-    *( reinterpret_cast< nest::aeif_cond_beta_multisynapse* >( pnode ) );
-
-  // y[] here is---and must be---the state vector supplied by the integrator,
-  // not the state vector in the node, node.S_.y[].
-
-  // The following code is verbose for the sake of clarity. We assume that a
-  // good compiler will optimize the verbosity away ...
-
-  // shorthand for state variables
-  // we indeed want to use P_.V_peak_ and not V_.V_peak here
-  const double& V = std::min( y[ S::V_M ], node.P_.V_peak_ ); // bound V
-  const double& w = y[ S::W ];
-
-  // I_syn = - sum_k g_k (V - E_rev_k).
-  double I_syn = 0.0;
-  for ( size_t i = 0; i < node.P_.n_receptors(); ++i )
-  {
-    const size_t j = i * S::NUMBER_OF_STATES_ELEMENTS_PER_RECEPTOR;
-    I_syn += y[ S::G + j ] * ( node.P_.E_rev[ i ] - V );
-  }
-
-  const double I_spike = node.P_.Delta_T == 0.
-    ? 0
-    : ( node.P_.Delta_T * node.P_.g_L
-        * std::exp( ( V - node.P_.V_th ) / node.P_.Delta_T ) );
-
-  // dv/dt
-  f[ S::V_M ] = ( -node.P_.g_L * ( V - node.P_.E_L ) + I_spike + I_syn - w
-                  + node.P_.I_e + node.B_.I_stim_ ) / node.P_.C_m;
-
-  // Adaptation current w.
-  f[ S::W ] = ( node.P_.a * ( V - node.P_.E_L ) - w ) / node.P_.tau_w;
-
-  for ( size_t i = 0; i < node.P_.n_receptors(); ++i )
-  {
-    const size_t j = i * S::NUMBER_OF_STATES_ELEMENTS_PER_RECEPTOR;
-    // Synaptic conductance derivative dG/dt
-    f[ S::DG + j ] = -y[ S::DG + j ] / node.P_.tau_rise[ i ];
-    f[ S::G + j ] = y[ S::DG + j ] - y[ S::G + j ] / node.P_.tau_decay[ i ];
-  }
-
-  return GSL_SUCCESS;
-}
-
->>>>>>> 20a164db
 } // namespace nest
 
 #endif // HAVE_GSL