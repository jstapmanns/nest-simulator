# models/CMakeLists.txt
#
# This file is part of NEST.
#
# Copyright (C) 2004 The NEST Initiative
#
# NEST is free software: you can redistribute it and/or modify
# it under the terms of the GNU General Public License as published by
# the Free Software Foundation, either version 2 of the License, or
# (at your option) any later version.
#
# NEST is distributed in the hope that it will be useful,
# but WITHOUT ANY WARRANTY; without even the implied warranty of
# MERCHANTABILITY or FITNESS FOR A PARTICULAR PURPOSE.  See the
# GNU General Public License for more details.
#
# You should have received a copy of the GNU General Public License
# along with NEST.  If not, see <http://www.gnu.org/licenses/>.

set( models_sources
    ac_generator.h ac_generator.cpp
    aeif_cond_alpha.h aeif_cond_alpha.cpp
    aeif_cond_alpha_multisynapse.h aeif_cond_alpha_multisynapse.cpp
    aeif_cond_beta_multisynapse.h aeif_cond_beta_multisynapse.cpp
    aeif_cond_exp.h aeif_cond_exp.cpp
    aeif_psc_alpha.h aeif_psc_alpha.cpp
    aeif_psc_exp.h aeif_psc_exp.cpp
    aeif_psc_delta.h aeif_psc_delta.cpp
    aeif_psc_delta_clopath.h aeif_psc_delta_clopath.cpp
    amat2_psc_exp.h amat2_psc_exp.cpp
    bernoulli_connection.h
    binary_neuron.h
    clopath_connection.h
    clopath_connection_bc.h
    clopath_connection_td.h
    cont_delay_connection.h cont_delay_connection_impl.h
    correlation_detector.h correlation_detector.cpp
    correlomatrix_detector.h correlomatrix_detector.cpp
    correlospinmatrix_detector.h correlospinmatrix_detector.cpp
    dc_generator.h dc_generator.cpp
    diffusion_connection.h
    erfc_neuron.h erfc_neuron.cpp
    gamma_sup_generator.h gamma_sup_generator.cpp
    gap_junction.h
    gauss_rate.h gauss_rate.cpp
    gif_psc_exp.h gif_psc_exp.cpp
    gif_psc_exp_multisynapse.h gif_psc_exp_multisynapse.cpp
    gif_cond_exp.h gif_cond_exp.cpp
    gif_cond_exp_multisynapse.h gif_cond_exp_multisynapse.cpp
    gif_pop_psc_exp.h gif_pop_psc_exp.cpp
    ginzburg_neuron.h ginzburg_neuron.cpp
    glif_cond.h glif_cond.cpp     
    glif_psc.h glif_psc.cpp
    hh_cond_exp_traub.h hh_cond_exp_traub.cpp
    hh_cond_beta_gap_traub.h hh_cond_beta_gap_traub.cpp
    hh_psc_alpha.h hh_psc_alpha.cpp
    hh_psc_alpha_clopath.h hh_psc_alpha_clopath.cpp
    hh_psc_alpha_gap.h hh_psc_alpha_gap.cpp
    ht_connection.h
    ht_neuron.h ht_neuron.cpp
    iaf_chs_2007.cpp iaf_chs_2007.h
    iaf_cond_alpha.h iaf_cond_alpha.cpp
    iaf_cond_alpha_mc.h iaf_cond_alpha_mc.cpp
    iaf_cond_beta.h iaf_cond_beta.cpp
    iaf_cond_exp.h iaf_cond_exp.cpp
    iaf_cond_exp_sfa_rr.h iaf_cond_exp_sfa_rr.cpp
    iaf_psc_alpha.h iaf_psc_alpha.cpp
    iaf_psc_alpha_multisynapse.h iaf_psc_alpha_multisynapse.cpp
    iaf_psc_delta.h iaf_psc_delta.cpp
    iaf_psc_exp.h iaf_psc_exp.cpp
    iaf_psc_exp_htum.h iaf_psc_exp_htum.cpp
    iaf_psc_exp_multisynapse.h iaf_psc_exp_multisynapse.cpp
    izhikevich.h izhikevich.cpp
    lin_rate.h lin_rate.cpp
    mat2_psc_exp.h mat2_psc_exp.cpp
    mcculloch_pitts_neuron.h mcculloch_pitts_neuron.cpp
    mip_generator.h mip_generator.cpp
    modelsmodule.h modelsmodule.cpp
    multimeter.h multimeter.cpp
    music_cont_in_proxy.h music_cont_in_proxy.cpp
    music_cont_out_proxy.h music_cont_out_proxy.cpp
    music_event_in_proxy.h music_event_in_proxy.cpp
    music_event_out_proxy.h music_event_out_proxy.cpp
    music_rate_in_proxy.h music_rate_in_proxy.cpp
    music_rate_out_proxy.h music_rate_out_proxy.cpp
    music_message_in_proxy.h music_message_in_proxy.cpp
    noise_generator.h noise_generator.cpp
    parrot_neuron.h parrot_neuron.cpp
    inhomogeneous_poisson_generator.h inhomogeneous_poisson_generator.cpp
    poisson_generator.h poisson_generator.cpp
    pp_psc_delta.h pp_psc_delta.cpp
    pp_pop_psc_delta.h pp_pop_psc_delta.cpp
    pp_cond_exp_mc_urbanczik.h pp_cond_exp_mc_urbanczik.cpp
    ppd_sup_generator.h ppd_sup_generator.cpp
    pulsepacket_generator.h pulsepacket_generator.cpp
    quantal_stp_connection.h quantal_stp_connection_impl.h
    rate_connection_delayed.h
    rate_connection_instantaneous.h
    rate_neuron_opn.h rate_neuron_opn_impl.h
    rate_neuron_ipn.h rate_neuron_ipn_impl.h
    rate_transformer_node.h rate_transformer_node_impl.h
    siegert_neuron.h siegert_neuron.cpp
    sigmoid_rate.h sigmoid_rate.cpp
    sigmoid_rate_gg_1998.h sigmoid_rate_gg_1998.cpp
    sinusoidal_poisson_generator.h sinusoidal_poisson_generator.cpp
    sinusoidal_gamma_generator.h sinusoidal_gamma_generator.cpp
    spike_detector.h spike_detector.cpp
    spike_generator.h spike_generator.cpp
    spin_detector.h spin_detector.cpp
    static_connection.h
    static_connection_hom_w.h
    stdp_connection.h
    stdp_nn_pre-centered_connection.h
    stdp_nn_restr_connection.h
    stdp_nn_symm_connection.h
    stdp_connection_facetshw_hom.h stdp_connection_facetshw_hom_impl.h
    stdp_connection_hom.h stdp_connection_hom.cpp
    stdp_dopa_connection.h stdp_dopa_connection.cpp
    stdp_connection_facetshw_hom.h stdp_connection_facetshw_hom_impl.h
    stdp_pl_connection_hom.h stdp_pl_connection_hom.cpp
    stdp_triplet_connection.h
    step_current_generator.h step_current_generator.cpp
    step_rate_generator.h step_rate_generator.cpp
    tanh_rate.h tanh_rate.cpp
    threshold_lin_rate.h threshold_lin_rate.cpp
    tsodyks2_connection.h
    tsodyks_connection.h
    tsodyks_connection_hom.h tsodyks_connection_hom.cpp
    urbanczik_connection.h
<<<<<<< HEAD
    urbanczik_connection_bc.h
    urbanczik_connection_td.h
    voltmeter.h voltmeter.cpp
=======
>>>>>>> 4e9a69fa
    volume_transmitter.h volume_transmitter.cpp
    vogels_sprekeler_connection.h
    weight_recorder.h weight_recorder.cpp
    spike_dilutor.h spike_dilutor.cpp
    )

add_library( models ${models_sources} )
target_link_libraries( models nestutil sli_lib nestkernel random )

target_include_directories( models PRIVATE
    ${PROJECT_SOURCE_DIR}/libnestutil
    ${PROJECT_BINARY_DIR}/libnestutil
    ${PROJECT_SOURCE_DIR}/librandom
    ${PROJECT_SOURCE_DIR}/sli
    ${PROJECT_SOURCE_DIR}/nestkernel
    )

install( TARGETS models
    LIBRARY DESTINATION ${CMAKE_INSTALL_LIBDIR}/nest
    ARCHIVE DESTINATION ${CMAKE_INSTALL_LIBDIR}/nest
    RUNTIME DESTINATION ${CMAKE_INSTALL_BINDIR}
    )

FILTER_HEADERS("${models_sources}" install_headers )
install( FILES ${install_headers}
    DESTINATION ${CMAKE_INSTALL_INCLUDEDIR}/nest)<|MERGE_RESOLUTION|>--- conflicted
+++ resolved
@@ -31,8 +31,6 @@
     bernoulli_connection.h
     binary_neuron.h
     clopath_connection.h
-    clopath_connection_bc.h
-    clopath_connection_td.h
     cont_delay_connection.h cont_delay_connection_impl.h
     correlation_detector.h correlation_detector.cpp
     correlomatrix_detector.h correlomatrix_detector.cpp
@@ -127,12 +125,6 @@
     tsodyks_connection.h
     tsodyks_connection_hom.h tsodyks_connection_hom.cpp
     urbanczik_connection.h
-<<<<<<< HEAD
-    urbanczik_connection_bc.h
-    urbanczik_connection_td.h
-    voltmeter.h voltmeter.cpp
-=======
->>>>>>> 4e9a69fa
     volume_transmitter.h volume_transmitter.cpp
     vogels_sprekeler_connection.h
     weight_recorder.h weight_recorder.cpp
