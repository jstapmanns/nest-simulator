# models/CMakeLists.txt
#
# This file is part of NEST.
#
# Copyright (C) 2004 The NEST Initiative
#
# NEST is free software: you can redistribute it and/or modify
# it under the terms of the GNU General Public License as published by
# the Free Software Foundation, either version 2 of the License, or
# (at your option) any later version.
#
# NEST is distributed in the hope that it will be useful,
# but WITHOUT ANY WARRANTY; without even the implied warranty of
# MERCHANTABILITY or FITNESS FOR A PARTICULAR PURPOSE.  See the
# GNU General Public License for more details.
#
# You should have received a copy of the GNU General Public License
# along with NEST.  If not, see <http://www.gnu.org/licenses/>.

set( models_sources
    ac_generator.h ac_generator.cpp
    aeif_cond_alpha.h aeif_cond_alpha.cpp
    aeif_cond_alpha_multisynapse.h aeif_cond_alpha_multisynapse.cpp
    aeif_cond_beta_multisynapse.h aeif_cond_beta_multisynapse.cpp
    aeif_cond_exp.h aeif_cond_exp.cpp
    aeif_psc_alpha.h aeif_psc_alpha.cpp
    aeif_psc_exp.h aeif_psc_exp.cpp
    aeif_psc_delta.h aeif_psc_delta.cpp
    aeif_psc_delta_clopath.h aeif_psc_delta_clopath.cpp
    aif_psc_delta_eprop.h aif_psc_delta_eprop.cpp
    amat2_psc_exp.h amat2_psc_exp.cpp
    bernoulli_connection.h
    binary_neuron.h
    clopath_connection.h
    cont_delay_connection.h cont_delay_connection_impl.h
    correlation_detector.h correlation_detector.cpp
    correlomatrix_detector.h correlomatrix_detector.cpp
    correlospinmatrix_detector.h correlospinmatrix_detector.cpp
    dc_generator.h dc_generator.cpp
    diffusion_connection.h
    eprop_connection.h
    error_neuron.h error_neuron.cpp
    erfc_neuron.h erfc_neuron.cpp
    gamma_sup_generator.h gamma_sup_generator.cpp
    gap_junction.h
    gauss_rate.h gauss_rate.cpp
    gif_psc_exp.h gif_psc_exp.cpp
    gif_psc_exp_multisynapse.h gif_psc_exp_multisynapse.cpp
    gif_cond_exp.h gif_cond_exp.cpp
    gif_cond_exp_multisynapse.h gif_cond_exp_multisynapse.cpp
    gif_pop_psc_exp.h gif_pop_psc_exp.cpp
    ginzburg_neuron.h ginzburg_neuron.cpp
    glif_cond.h glif_cond.cpp     
    glif_psc.h glif_psc.cpp
    hh_cond_exp_traub.h hh_cond_exp_traub.cpp
    hh_cond_beta_gap_traub.h hh_cond_beta_gap_traub.cpp
    hh_psc_alpha.h hh_psc_alpha.cpp
    hh_psc_alpha_clopath.h hh_psc_alpha_clopath.cpp
    hh_psc_alpha_gap.h hh_psc_alpha_gap.cpp
    ht_connection.h
    ht_neuron.h ht_neuron.cpp
    iaf_chxk_2008.cpp iaf_chxk_2008.h
    iaf_chs_2007.cpp iaf_chs_2007.h
    iaf_cond_alpha.h iaf_cond_alpha.cpp
    iaf_cond_alpha_mc.h iaf_cond_alpha_mc.cpp
    iaf_cond_beta.h iaf_cond_beta.cpp
    iaf_cond_exp.h iaf_cond_exp.cpp
    iaf_cond_exp_sfa_rr.h iaf_cond_exp_sfa_rr.cpp
    iaf_psc_alpha.h iaf_psc_alpha.cpp
    iaf_psc_alpha_multisynapse.h iaf_psc_alpha_multisynapse.cpp
<<<<<<< HEAD
    iaf_psc_delta_eprop.h iaf_psc_delta_eprop.cpp
    iaf_psc_exp_multisynapse.h iaf_psc_exp_multisynapse.cpp
=======
>>>>>>> 8b70004e
    iaf_psc_delta.h iaf_psc_delta.cpp
    iaf_psc_exp.h iaf_psc_exp.cpp
    iaf_psc_exp_htum.h iaf_psc_exp_htum.cpp
    iaf_psc_exp_multisynapse.h iaf_psc_exp_multisynapse.cpp
    izhikevich.h izhikevich.cpp
    lin_rate.h lin_rate.cpp
    mat2_psc_exp.h mat2_psc_exp.cpp
    mcculloch_pitts_neuron.h mcculloch_pitts_neuron.cpp
    mip_generator.h mip_generator.cpp
    modelsmodule.h modelsmodule.cpp
    multimeter.h multimeter.cpp
    music_cont_in_proxy.h music_cont_in_proxy.cpp
    music_cont_out_proxy.h music_cont_out_proxy.cpp
    music_event_in_proxy.h music_event_in_proxy.cpp
    music_event_out_proxy.h music_event_out_proxy.cpp
    music_rate_in_proxy.h music_rate_in_proxy.cpp
    music_rate_out_proxy.h music_rate_out_proxy.cpp
    music_message_in_proxy.h music_message_in_proxy.cpp
    noise_generator.h noise_generator.cpp
    parrot_neuron.h parrot_neuron.cpp
    inhomogeneous_poisson_generator.h inhomogeneous_poisson_generator.cpp
    poisson_generator.h poisson_generator.cpp
    pp_psc_delta.h pp_psc_delta.cpp
    pp_pop_psc_delta.h pp_pop_psc_delta.cpp
    ppd_sup_generator.h ppd_sup_generator.cpp
    pulsepacket_generator.h pulsepacket_generator.cpp
    quantal_stp_connection.h quantal_stp_connection_impl.h
    rate_connection_delayed.h
    rate_connection_instantaneous.h
    rate_neuron_opn.h rate_neuron_opn_impl.h
    rate_neuron_ipn.h rate_neuron_ipn_impl.h
    rate_transformer_node.h rate_transformer_node_impl.h
    siegert_neuron.h siegert_neuron.cpp
    sigmoid_rate.h sigmoid_rate.cpp
    sigmoid_rate_gg_1998.h sigmoid_rate_gg_1998.cpp
    sinusoidal_poisson_generator.h sinusoidal_poisson_generator.cpp
    sinusoidal_gamma_generator.h sinusoidal_gamma_generator.cpp
    spike_detector.h spike_detector.cpp
    spike_generator.h spike_generator.cpp
    spin_detector.h spin_detector.cpp
    static_connection.h
    static_connection_hom_w.h
    stdp_connection.h
    stdp_nn_pre-centered_connection.h
    stdp_nn_restr_connection.h
    stdp_nn_symm_connection.h
    stdp_connection_facetshw_hom.h stdp_connection_facetshw_hom_impl.h
    stdp_connection_hom.h stdp_connection_hom.cpp
    stdp_dopa_connection.h stdp_dopa_connection.cpp
    stdp_connection_facetshw_hom.h stdp_connection_facetshw_hom_impl.h
    stdp_pl_connection_hom.h stdp_pl_connection_hom.cpp
    stdp_triplet_connection.h
    step_current_generator.h step_current_generator.cpp
    step_rate_generator.h step_rate_generator.cpp
    tanh_rate.h tanh_rate.cpp
    threshold_lin_rate.h threshold_lin_rate.cpp
    tsodyks2_connection.h
    tsodyks_connection.h
    tsodyks_connection_hom.h tsodyks_connection_hom.cpp
    voltmeter.h voltmeter.cpp
    volume_transmitter.h volume_transmitter.cpp
    vogels_sprekeler_connection.h
    weight_recorder.h weight_recorder.cpp
    spike_dilutor.h spike_dilutor.cpp
    )

add_library( models ${models_sources} )
target_link_libraries( models nestutil sli_lib nestkernel random )

target_include_directories( models PRIVATE
    ${PROJECT_SOURCE_DIR}/libnestutil
    ${PROJECT_BINARY_DIR}/libnestutil
    ${PROJECT_SOURCE_DIR}/librandom
    ${PROJECT_SOURCE_DIR}/sli
    ${PROJECT_SOURCE_DIR}/nestkernel
    )

install( TARGETS models
    LIBRARY DESTINATION ${CMAKE_INSTALL_LIBDIR}
    ARCHIVE DESTINATION ${CMAKE_INSTALL_LIBDIR}
    RUNTIME DESTINATION ${CMAKE_INSTALL_BINDIR}
    )

FILTER_HEADERS("${models_sources}" install_headers )
install( FILES ${install_headers}
    DESTINATION ${CMAKE_INSTALL_INCLUDEDIR}/nest)<|MERGE_RESOLUTION|>--- conflicted
+++ resolved
@@ -20,6 +20,7 @@
 set( models_sources
     ac_generator.h ac_generator.cpp
     aeif_cond_alpha.h aeif_cond_alpha.cpp
+    aeif_cond_alpha_RK5.h aeif_cond_alpha_RK5.cpp
     aeif_cond_alpha_multisynapse.h aeif_cond_alpha_multisynapse.cpp
     aeif_cond_beta_multisynapse.h aeif_cond_beta_multisynapse.cpp
     aeif_cond_exp.h aeif_cond_exp.cpp
@@ -68,11 +69,8 @@
     iaf_cond_exp_sfa_rr.h iaf_cond_exp_sfa_rr.cpp
     iaf_psc_alpha.h iaf_psc_alpha.cpp
     iaf_psc_alpha_multisynapse.h iaf_psc_alpha_multisynapse.cpp
-<<<<<<< HEAD
     iaf_psc_delta_eprop.h iaf_psc_delta_eprop.cpp
     iaf_psc_exp_multisynapse.h iaf_psc_exp_multisynapse.cpp
-=======
->>>>>>> 8b70004e
     iaf_psc_delta.h iaf_psc_delta.cpp
     iaf_psc_exp.h iaf_psc_exp.cpp
     iaf_psc_exp_htum.h iaf_psc_exp_htum.cpp
