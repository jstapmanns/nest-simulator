--- conflicted
+++ resolved
@@ -106,7 +106,6 @@
   has_proxies() const
   {
     return false;
-<<<<<<< HEAD
   }
 
   bool
@@ -119,14 +118,6 @@
   get_element_type() const
   {
     return names::recorder;
-=======
-  }
-
-  bool
-  local_receiver() const
-  {
-    return true;
->>>>>>> df724797
   }
 
   /**
