--- conflicted
+++ resolved
@@ -52,9 +52,6 @@
   const std::string name( void ) const;
   const std::string commandstring( void ) const;
 
-<<<<<<< HEAD
-protected:
-=======
 private:
   /**
    * Adds all the known synapse models to the NEST kernel by calling
@@ -63,7 +60,6 @@
    * that is called during construction of the ModelsModule and is not
    * intended to be used outside of this.
   **/
->>>>>>> 429a2918
   template < typename ConnectionT >
   void register_connection_models( std::string name_postfix = "" );
 };
