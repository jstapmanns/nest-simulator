/*
 *  weight_recorder.cpp
 *
 *  This file is part of NEST.
 *
 *  Copyright (C) 2004 The NEST Initiative
 *
 *  NEST is free software: you can redistribute it and/or modify
 *  it under the terms of the GNU General Public License as published by
 *  the Free Software Foundation, either version 2 of the License, or
 *  (at your option) any later version.
 *
 *  NEST is distributed in the hope that it will be useful,
 *  but WITHOUT ANY WARRANTY; without even the implied warranty of
 *  MERCHANTABILITY or FITNESS FOR A PARTICULAR PURPOSE.  See the
 *  GNU General Public License for more details.
 *
 *  You should have received a copy of the GNU General Public License
 *  along with NEST.  If not, see <http://www.gnu.org/licenses/>.
 *
 */

#include "weight_recorder.h"

// C++ includes:
#include <numeric>

// Includes from libnestutil:
#include "dict_util.h"
#include "compose.hpp"
#include "logging.h"

// Includes from nestkernel:
#include "event_delivery_manager_impl.h"
#include "gid_collection.h"
#include "kernel_manager.h"
#include "nest_datums.h"

// Includes from sli:
#include "arraydatum.h"
#include "dict.h"
#include "dictutils.h"
#include "doubledatum.h"
#include "integerdatum.h"

// record time, gid, weight and receiver gid
nest::weight_recorder::weight_recorder()
  : RecordingDevice()
  , P_()
{
}

nest::weight_recorder::weight_recorder( const weight_recorder& n )
  : RecordingDevice( n )
  , P_( n.P_ )
{
}

nest::weight_recorder::Parameters_::Parameters_()
  : senders_()
  , targets_()
{
}

nest::weight_recorder::Parameters_::Parameters_( const Parameters_& p )
  : senders_( p.senders_ )
  , targets_( p.targets_ )
{
}

void
nest::weight_recorder::Parameters_::get( DictionaryDatum& d ) const
{
  if ( senders_.get() )
  {
    ( *d )[ names::senders ] = senders_;
  }
  else
  {
    ArrayDatum ad;
    ( *d )[ names::senders ] = ad;
  }
  if ( targets_.get() )
  {
    ( *d )[ names::targets ] = targets_;
  }
  else
  {
    ArrayDatum ad;
    ( *d )[ names::targets ] = ad;
  }
}

void
nest::weight_recorder::Parameters_::set( const DictionaryDatum& d, Node* node )
{
  if ( d->known( names::senders ) )
  {
    const Token& tkn = d->lookup( names::senders );
    if ( tkn.is_a< GIDCollectionDatum >() )
    {
      senders_ = getValue< GIDCollectionDatum >( tkn );
    }
    else
    {
      if ( tkn.is_a< IntVectorDatum >() )
      {
        IntVectorDatum ivd = getValue< IntVectorDatum >( tkn );
        senders_ = GIDCollection::create( ivd );
      }
      if ( tkn.is_a< ArrayDatum >() )
      {
        ArrayDatum ad = getValue< ArrayDatum >( tkn );
        senders_ = GIDCollection::create( ad );
      }
    }
  }

  if ( d->known( names::targets ) )
  {
    const Token& tkn = d->lookup( names::targets );
    if ( tkn.is_a< GIDCollectionDatum >() )
    {
      targets_ = getValue< GIDCollectionDatum >( tkn );
    }
    else
    {
      if ( tkn.is_a< IntVectorDatum >() )
      {
        IntVectorDatum ivd = getValue< IntVectorDatum >( tkn );
        targets_ = GIDCollection::create( ivd );
      }
      if ( tkn.is_a< ArrayDatum >() )
      {
        ArrayDatum ad = getValue< ArrayDatum >( tkn );
        targets_ = GIDCollection::create( ad );
      }
    }
  }
}

void
nest::weight_recorder::init_state_( const Node& np )
{
  init_buffers_();
}

void
nest::weight_recorder::init_buffers_()
{
}

void
nest::weight_recorder::calibrate()
{
  RecordingDevice::calibrate();
  RecordingDevice::enroll(
    { nest::names::weights }, { nest::names::targets, nest::names::receptors, nest::names::ports } );
}

void
nest::weight_recorder::update( Time const&, const long from, const long to )
{
}

nest::RecordingDevice::Type
nest::weight_recorder::get_type() const
{
  return RecordingDevice::WEIGHT_RECORDER;
}

void
nest::weight_recorder::get_status( DictionaryDatum& d ) const
{
  // get the data from the device
  RecordingDevice::get_status( d );

  if ( is_model_prototype() )
  {
    return; // no data to collect
  }

  // if we are the device on thread 0, also get the data from the
  // siblings on other threads
  if ( get_thread() == 0 )
  {
    const std::vector< Node* > siblings = kernel().node_manager.get_thread_siblings( get_gid() );
    std::vector< Node* >::const_iterator s;
    for ( s = siblings.begin() + 1; s != siblings.end(); ++s )
    {
      ( *s )->get_status( d );
    }
  }

  P_.get( d );
}

void
nest::weight_recorder::set_status( const DictionaryDatum& d )
{
<<<<<<< HEAD
  RecordingDevice::set_status( d );
  P_.set( d );
=======
  if ( d->known( names::precise_times ) )
  {
    user_set_precise_times_ = true;
  }

  device_.set_status( d );

  P_.set( d, this );
>>>>>>> a12db1c1
}


void
nest::weight_recorder::handle( WeightRecorderEvent& e )
{
  // accept spikes only if detector was active when spike was
  // emitted
  if ( is_active( e.get_stamp() ) )
  {
<<<<<<< HEAD
    bool senders_set = not P_.senders_.empty();
    bool sender_gid_in_senders = std::binary_search( P_.senders_.begin(), P_.senders_.end(), e.get_sender_gid() );
    bool targets_set = not P_.targets_.empty();
    bool target_gid_in_targets = std::binary_search( P_.targets_.begin(), P_.targets_.end(), e.get_receiver_gid() );

    if ( ( senders_set and not sender_gid_in_senders ) or ( targets_set and not target_gid_in_targets ) )
=======
    // P_senders_ is defined and sender is not in it
    // or P_targets_ is defined and receiver is not in it
    if ( ( P_.senders_.get() and not P_.senders_->contains( e.get_sender_gid() ) )
      or ( P_.targets_.get() and not P_.targets_->contains( e.get_receiver_gid() ) ) )
>>>>>>> a12db1c1
    {
      return;
    }

    RecordingDevice::write( e,
      { e.get_weight() },
      { static_cast< long >( e.get_receiver_gid() ),
       static_cast< long >( e.get_rport() ),
       static_cast< long >( e.get_port() ) } );
  }
}<|MERGE_RESOLUTION|>--- conflicted
+++ resolved
@@ -198,19 +198,8 @@
 void
 nest::weight_recorder::set_status( const DictionaryDatum& d )
 {
-<<<<<<< HEAD
   RecordingDevice::set_status( d );
-  P_.set( d );
-=======
-  if ( d->known( names::precise_times ) )
-  {
-    user_set_precise_times_ = true;
-  }
-
-  device_.set_status( d );
-
   P_.set( d, this );
->>>>>>> a12db1c1
 }
 
 
@@ -221,19 +210,10 @@
   // emitted
   if ( is_active( e.get_stamp() ) )
   {
-<<<<<<< HEAD
-    bool senders_set = not P_.senders_.empty();
-    bool sender_gid_in_senders = std::binary_search( P_.senders_.begin(), P_.senders_.end(), e.get_sender_gid() );
-    bool targets_set = not P_.targets_.empty();
-    bool target_gid_in_targets = std::binary_search( P_.targets_.begin(), P_.targets_.end(), e.get_receiver_gid() );
-
-    if ( ( senders_set and not sender_gid_in_senders ) or ( targets_set and not target_gid_in_targets ) )
-=======
     // P_senders_ is defined and sender is not in it
     // or P_targets_ is defined and receiver is not in it
     if ( ( P_.senders_.get() and not P_.senders_->contains( e.get_sender_gid() ) )
       or ( P_.targets_.get() and not P_.targets_->contains( e.get_receiver_gid() ) ) )
->>>>>>> a12db1c1
     {
       return;
     }
