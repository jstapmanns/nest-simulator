/*
 *  poisson_generator.cpp
 *
 *  This file is part of NEST.
 *
 *  Copyright (C) 2004 The NEST Initiative
 *
 *  NEST is free software: you can redistribute it and/or modify
 *  it under the terms of the GNU General Public License as published by
 *  the Free Software Foundation, either version 2 of the License, or
 *  (at your option) any later version.
 *
 *  NEST is distributed in the hope that it will be useful,
 *  but WITHOUT ANY WARRANTY; without even the implied warranty of
 *  MERCHANTABILITY or FITNESS FOR A PARTICULAR PURPOSE.  See the
 *  GNU General Public License for more details.
 *
 *  You should have received a copy of the GNU General Public License
 *  along with NEST.  If not, see <http://www.gnu.org/licenses/>.
 *
 */

#include "poisson_generator.h"

// Includes from nestkernel:
#include "event_delivery_manager_impl.h"
#include "exceptions.h"
#include "kernel_manager.h"

// Includes from sli:
#include "dict.h"
#include "dictutils.h"
#include "doubledatum.h"

/* ----------------------------------------------------------------
 * Default constructors defining default parameter
 * ---------------------------------------------------------------- */

nest::poisson_generator::Parameters_::Parameters_()
  : rate_( 0.0 ) // pA
{
}


/* ----------------------------------------------------------------
 * Parameter extraction and manipulation functions
 * ---------------------------------------------------------------- */

void
nest::poisson_generator::Parameters_::get( DictionaryDatum& d ) const
{
  def< double >( d, names::rate, rate_ );
}

void
nest::poisson_generator::Parameters_::set( const DictionaryDatum& d )
{
  updateValue< double >( d, names::rate, rate_ );
  if ( rate_ < 0 )
  {
    throw BadProperty( "The rate cannot be negative." );
  }
}


/* ----------------------------------------------------------------
 * Default and copy constructor for node
 * ---------------------------------------------------------------- */

nest::poisson_generator::poisson_generator()
  : Node()
  , device_()
  , P_()
{
}

nest::poisson_generator::poisson_generator( const poisson_generator& n )
  : Node( n )
  , device_( n.device_ )
  , P_( n.P_ )
{
}


/* ----------------------------------------------------------------
 * Node initialization functions
 * ---------------------------------------------------------------- */

void
nest::poisson_generator::init_state_( const Node& proto )
{
  const poisson_generator& pr = downcast< poisson_generator >( proto );

  device_.init_state( pr.device_ );
}

void
nest::poisson_generator::init_buffers_()
{
  device_.init_buffers();
}

void
nest::poisson_generator::calibrate()
{
  device_.calibrate();

  // rate_ is in Hz, dt in ms, so we have to convert from s to ms
  V_.poisson_dev_.set_lambda(
    Time::get_resolution().get_ms() * P_.rate_ * 1e-3 );
}


/* ----------------------------------------------------------------
 * Update function and event hook
 * ---------------------------------------------------------------- */

void
nest::poisson_generator::update( Time const& T, const long from, const long to )
{
  assert(
    to >= 0 && ( delay ) from < kernel().connection_manager.get_min_delay() );
  assert( from < to );

  if ( P_.rate_ <= 0 )
  {
    return;
  }

  for ( long lag = from; lag < to; ++lag )
  {
    if ( not device_.is_active( T + Time::step( lag ) ) )
<<<<<<< HEAD
=======
    {
>>>>>>> 7d3c92fc
      continue; // no spike at this lag
    }

    DSSpikeEvent se;
    kernel().event_delivery_manager.send( *this, se, lag );
  }
}

void
nest::poisson_generator::event_hook( DSSpikeEvent& e )
{
  librandom::RngPtr rng = kernel().rng_manager.get_rng( get_thread() );
  long n_spikes = V_.poisson_dev_.ldev( rng );

  if ( n_spikes > 0 ) // we must not send events with multiplicity 0
  {
    e.set_multiplicity( n_spikes );
    e.get_receiver().handle( e );
  }
}<|MERGE_RESOLUTION|>--- conflicted
+++ resolved
@@ -130,10 +130,7 @@
   for ( long lag = from; lag < to; ++lag )
   {
     if ( not device_.is_active( T + Time::step( lag ) ) )
-<<<<<<< HEAD
-=======
     {
->>>>>>> 7d3c92fc
       continue; // no spike at this lag
     }
 
