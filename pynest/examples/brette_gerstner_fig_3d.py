--- conflicted
+++ resolved
@@ -68,20 +68,10 @@
 nest.Connect(dc, neuron, 'all_to_all')
 
 ###############################################################################
-# And add a ``voltmeter`` to record the membrane potentials.
+# And add a ``voltmeter`` to sample the membrane potentials from the neuron
+# in intervals of 0.1 ms.
 
-voltmeter = nest.Create("voltmeter")
-
-###############################################################################
-# We set the voltmeter to record in small intervals of 0.1 ms and connect the
-# voltmeter to the neuron.
-
-<<<<<<< HEAD
-nest.SetStatus(voltmeter, {'interval': 0.1})
-=======
-voltmeter.set({"withgid": True, "withtime": True, 'interval': 0.1})
->>>>>>> 12c8b044
-
+voltmeter = nest.Create("voltmeter", params={'interval': 0.1})
 nest.Connect(voltmeter, neuron)
 
 ###############################################################################
