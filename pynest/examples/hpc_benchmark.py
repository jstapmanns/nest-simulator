# -*- coding: utf-8 -*-
#
# hpc_benchmark.py
#
# This file is part of NEST.
#
# Copyright (C) 2004 The NEST Initiative
#
# NEST is free software: you can redistribute it and/or modify
# it under the terms of the GNU General Public License as published by
# the Free Software Foundation, either version 2 of the License, or
# (at your option) any later version.
#
# NEST is distributed in the hope that it will be useful,
# but WITHOUT ANY WARRANTY; without even the implied warranty of
# MERCHANTABILITY or FITNESS FOR A PARTICULAR PURPOSE.  See the
# GNU General Public License for more details.
#
# You should have received a copy of the GNU General Public License
# along with NEST.  If not, see <http://www.gnu.org/licenses/>.


'''
   This script produces a balanced random network of scale*11250 neurons in
   which the excitatory-excitatory neurons exhibit STDP with
   multiplicative depression and power-law potentiation. A mutual
   equilibrium is obtained between the activity dynamics (low rate in
   asynchronous irregular regime) and the synaptic weight distribution
   (unimodal). The number of incoming connections per neuron is fixed
   and independent of network size (indegree=11250).

   This is the standard network investigated in:
   Morrison et al (2007). Spike-timing-dependent plasticity in balanced random
     networks. Neural Comput 19(6):1437-67
   Helias et al (2012). Supercomputers ready for use as discovery machines for
     neuroscience. Front. Neuroinform. 6:26
   Kunkel et al (2014). Spiking network simulation code for petascale
     computers. Front. Neuroinform. 8:78

   A note on scaling
   -----------------

   This benchmark was originally developed for very large-scale simulations on
   supercomputers with more than 1 million neurons in the network and
   11.250 incoming synapses per neuron. For such large networks, synaptic input
   to a single neuron will be little correlated across inputs and network
   activity will remain stable over long periods of time.

   The original network size corresponds to a scale parameter of 100 or more.
   In order to make it possible to test this benchmark script on desktop
   computers, the scale parameter is set to 1 below, while the number of
   11.250 incoming synapses per neuron is retained. In this limit, correlations
   in input to neurons are large and will lead to increasing synaptic weights.
   Over time, network dynamics will therefore become unstable and all neurons
   in the network will fire in synchrony, leading to extremely slow simulation
   speeds.

   Therefore, the presimulation time is reduced to 50 ms below and the
   simulation time to 250 ms, while we usually use 100 ms presimulation and
   1000 ms simulation time.

   For meaningful use of this benchmark, you should use a scale > 10 and check
   that the firing rate reported at the end of the benchmark is below 10 spikes
   per second.
'''

from __future__ import print_function  # for Python 2
import numpy as np
import os
import sys
import time

import nest
import nest.raster_plot

M_INFO = 10
M_ERROR = 30


'''Parameter section

 Define all relevant parameters: changes should be made here

'''

params = {
    'nvp': 1,               # total number of virtual processes
    'scale': 1.,            # scaling factor of the network size
                            # total network size = scale*11250 neurons
    'simtime': 250.,        # total simulation time in ms
    'presimtime': 50.,      # simulation time until reaching equilibrium
    'dt': 0.1,              # simulation step
    'record_spikes': True,  # switch to record spikes of excitatory
                            # neurons to file
    'path_name': '.',       # path where all files will have to be written
    'log_file': 'log',      # naming scheme for the log files
}

# -----------------------------------------------------------------------------

def convert_synapse_weight(tau_m, tau_syn, C_m):
    '''
    Computes conversion factor for synapse weight from mV to pA

    This function is specific to the leaky integrate-and-fire neuron
    model with alpha-shaped postsynaptic currents.

    '''

    # compute time to maximum of V_m after spike input
    # to neuron at rest
    a = tau_m / tau_syn
    b = 1.0 / tau_syn - 1.0 / tau_m
    t_rise = 1.0 / b * (-lambertwm1(-np.exp(-1.0 / a) / a).real - 1.0 / a)

    v_max = np.exp(1.0) / (tau_syn * C_m * b) * (
        (np.exp(-t_rise / tau_m) - np.exp(-t_rise / tau_syn)) /
        b - t_rise * np.exp(-t_rise / tau_syn))
    return 1. / v_max

# For compatiblity with earlier benchmarks, we require a rise time of
# t_rise = 1.700759 ms and we choose tau_syn to achieve this for given
# tau_m. This requires numerical inversion of the expression for t_rise
# in convert_synapse_weight(). We computed this value once and hard-code 
# it here.

tau_syn = 0.32582722403722841


# -----------------------------------------------------------------------------

brunel_params = {
    'NE': int(9000 * params['scale']),  # number of excitatory neurons
    'NI': int(2250 * params['scale']),  # number of inhibitory neurons

    'Nrec': 1000,  # number of neurons to record spikes from

    'model_params': {  # Set variables for iaf_psc_alpha
        'E_L': 0.0,  # Resting membrane potential(mV)
        'C_m': 250.0,  # Capacity of the membrane(pF)
        'tau_m': 10.0,  # Membrane time constant(ms)
        't_ref': 0.5,  # Duration of refractory period(ms)
        'V_th': 20.0,  # Threshold(mV)
        'V_reset': 0.0,  # Reset Potential(mV)
        # time const. postsynaptic excitatory currents(ms)
        'tau_syn_ex': tau_syn,
        # time const. postsynaptic inhibitory currents(ms)
        'tau_syn_in': tau_syn,
        'tau_minus': 30.0,  # time constant for STDP(depression)
        # V can be randomly initialized see below
        'V_m': 5.7  # mean value of membrane potential
    },

    # Note that Kunkel et al. (2014) report different values. The values
    # in the paper were used for the benchmarks on K, the values given
    # here were used for the benchmark on JUQUEEN.
    'randomize_Vm': True,
    'mean_potential': 5.7,
    'sigma_potential': 7.2,

    'delay': 1.5,  # synaptic delay, all connections(ms)

    # synaptic weight
    'JE': 0.14,  # peak of EPSP

    'sigma_w': 3.47,  # standard dev. of E->E synapses(pA)
    'g': -5.0,

    'stdp_params': {
        'delay': 1.5,
        'alpha': 0.0513,
        'lambda': 0.1,  # STDP step size
        'mu': 0.4,  # STDP weight dependence exponent(potentiation)
        'tau_plus': 15.0,  # time constant for potentiation
    },

    'eta': 1.685,  # scaling of external stimulus
    'filestem': params['path_name']
}

'''FUNCTION SECTION

'''


def build_network(logger):
    '''Builds the network including setting of simulation and neuron
    parameters, creation of neurons and connections

    Requires an instance of Logger as argument

    '''

    tic = time.time()  # start timer on construction

    # unpack a few variables for convenience
    NE = brunel_params['NE']
    NI = brunel_params['NI']
    model_params = brunel_params['model_params']
    stdp_params = brunel_params['stdp_params']

    # set global kernel parameters
    nest.SetKernelStatus({
        'total_num_virtual_procs': params['nvp'],
        'resolution': params['dt'],
        'overwrite_files': True})

    nest.SetDefaults('iaf_psc_alpha', model_params)

    nest.message(M_INFO, 'build_network', 'Creating excitatory population.')
    E_neurons = nest.Create('iaf_psc_alpha', NE)

    nest.message(M_INFO, 'build_network', 'Creating inhibitory population.')
    I_neurons = nest.Create('iaf_psc_alpha', NI)

    if brunel_params['randomize_Vm']:
        nest.message(M_INFO, 'build_network',
                     'Randomzing membrane potentials.')

        seed = nest.GetKernelStatus(
            'rng_seeds')[-1] + 1 + nest.GetStatus([0], 'vp')[0]
        rng = np.random.RandomState(seed=seed)

        for node in get_local_nodes(E_neurons):
            nest.SetStatus([node],
                           {'V_m': rng.normal(
                               brunel_params['mean_potential'],
                               brunel_params['sigma_potential'])})

        for node in get_local_nodes(I_neurons):
            nest.SetStatus([node],
                           {'V_m': rng.normal(
                               brunel_params['mean_potential'],
                               brunel_params['sigma_potential'])})

    # number of incoming excitatory connections
    CE = int(1. * NE / params['scale'])
    # number of incomining inhibitory connections
    CI = int(1. * NI / params['scale'])

    nest.message(M_INFO, 'build_network',
                 'Creating excitatory stimulus generator.')

    # Convert synapse weight from mV to pA
    conversion_factor = convert_synapse_weight(
        model_params['tau_m'], model_params['tau_syn_ex'], model_params['C_m'])
    JE_pA = conversion_factor * brunel_params['JE']

    nu_thresh = model_params['V_th'] / (
        CE * model_params['tau_m'] / model_params['C_m'] *
        JE_pA * np.exp(1.) * tau_syn)
    nu_ext = nu_thresh * brunel_params['eta']

    E_stimulus = nest.Create('poisson_generator', 1, {
                             'rate': nu_ext * CE * 1000.})

    nest.message(M_INFO, 'build_network',
                 'Creating excitatory spike detector.')

    if params['record_spikes']:
        detector_label = os.path.join(
            brunel_params['filestem'],
            'alpha_' + str(stdp_params['alpha']) + '_spikes')
        E_detector = nest.Create('spike_detector', 1, {
            'withtime': True, 'to_file': True, 'label': detector_label})

    BuildNodeTime = time.time() - tic

    logger.log(str(BuildNodeTime) + ' # build_time_nodes')
    logger.log(str(memory_thisjob()) + ' # virt_mem_after_nodes')

    tic = time.time()

    nest.SetDefaults('static_synapse_hpc', {'delay': brunel_params['delay']})
    nest.CopyModel('static_synapse_hpc', 'syn_std')
    nest.CopyModel('static_synapse_hpc', 'syn_ex', 
                   {'weight': JE_pA})
    nest.CopyModel('static_synapse_hpc', 'syn_in', 
                   {'weight': brunel_params['g'] * JE_pA})

    stdp_params['weight'] = JE_pA
    nest.SetDefaults('stdp_pl_synapse_hom_hpc', stdp_params)

    nest.message(M_INFO, 'build_network', 'Connecting stimulus generators.')

    # Connect Poisson generator to neuron

    nest.Connect(E_stimulus, E_neurons, {'rule': 'all_to_all'}, 
                 {'model': 'syn_ex'})
    nest.Connect(E_stimulus, I_neurons, {'rule': 'all_to_all'},
                 {'model': 'syn_ex'})

    nest.message(M_INFO, 'build_network',
                 'Connecting excitatory -> excitatory population.')

    nest.Connect(E_neurons, E_neurons,
                 {'rule': 'fixed_indegree', 'indegree': CE,
                     'autapses': False, 'multapses': True},
                 {'model': 'stdp_pl_synapse_hom_hpc'})

    nest.message(M_INFO, 'build_network',
                 'Connecting inhibitory -> excitatory population.')

    nest.Connect(I_neurons, E_neurons,
                 {'rule': 'fixed_indegree', 'indegree': CI,
                     'autapses': False, 'multapses': True},
                 {'model': 'syn_in'})

    nest.message(M_INFO, 'build_network',
                 'Connecting excitatory -> inhibitory population.')

    nest.Connect(E_neurons, I_neurons,
                 {'rule': 'fixed_indegree', 'indegree': CE,
                     'autapses': False, 'multapses': True},
                 {'model': 'syn_ex'})

    nest.message(M_INFO, 'build_network',
                 'Connecting inhibitory -> inhibitory population.')

    nest.Connect(I_neurons, I_neurons,
                 {'rule': 'fixed_indegree', 'indegree': CI,
                     'autapses': False, 'multapses': True},
                 {'model': 'syn_in'})

    if params['record_spikes']:
        local_neurons = list(get_local_nodes(E_neurons))

        if len(local_neurons) < brunel_params['Nrec']:
            nest.message(
                M_ERROR, 'build_network',
                '''Spikes can only be recorded from local neurons, but the
                number of local neurons is smaller than the number of neurons
                spikes should be recorded from. Aborting the simulation!''')
            exit(1)

        nest.message(M_INFO, 'build_network', 'Connecting spike detectors.')
<<<<<<< HEAD
        nest.Connect(local_neurons[:brunel_params['Nrec']], 
                     E_detector, syn_spec={'model': 'syn_std'})
=======
        nest.Connect(local_neurons[:brunel_params['Nrec']], E_detector,
                     'all_to_all', 'static_synapse_hpc')
>>>>>>> 08fd053c

    # read out time used for building
    BuildEdgeTime = time.time() - tic

    logger.log(str(BuildEdgeTime) + ' # build_edge_time')
    logger.log(str(memory_thisjob()) + ' # virt_mem_after_edges')

    return E_detector if params['record_spikes'] else None


def run_simulation():
    '''Performs a simulation, including network construction'''

    # open log file
    with Logger(params['log_file']) as logger:

        nest.ResetKernel
        nest.set_verbosity(M_INFO)

        logger.log(str(memory_thisjob()) + ' # virt_mem_0')

        sdet = build_network(logger)

        tic = time.time()

        nest.Simulate(params['presimtime'])

        PreparationTime = time.time() - tic

        logger.log(str(memory_thisjob()) + ' # virt_mem_after_presim')
        logger.log(str(PreparationTime) + ' # presim_time')

        tic = time.time()

        nest.Simulate(params['simtime'])

        SimCPUTime = time.time() - tic

        logger.log(str(memory_thisjob()) + ' # virt_mem_after_sim')
        logger.log(str(SimCPUTime) + ' # sim_time')

<<<<<<< HEAD
        logger.log(str(compute_rate()) + ' # average rate')
=======
        if params['record_spikes']:
            logger.log(str(compute_rate(sdet)) + ' # average rate')
>>>>>>> 08fd053c

        print(nest.GetKernelStatus())
        
# -----------------------------------------------------------------------------


def compute_rate(sdet):
    '''Compute local approximation of average firing rate

    This approximation is based on the number of local nodes, number
    of local spikes and total time. Since this also considers devices,
    the actual firing rate is usually underestimated.

    '''

    n_local_spikes = nest.GetStatus(sdet, 'n_events')[0]
    n_local_neurons = brunel_params['Nrec']
    simtime = params['simtime']
    return 1. * n_local_spikes / (n_local_neurons * simtime) * 1e3

#  ----------------------------------------------------------------------------


def memory_thisjob():
    '''Wrapper to obtain current memory usage'''
    nest.sr('memory_thisjob')
    return nest.spp()

#  ----------------------------------------------------------------------------


def lambertwm1(x):
    '''Wrapper for LambertWm1 function'''
    nest.sr('{} LambertWm1'.format(x))
    return nest.spp()

#  ----------------------------------------------------------------------------


def get_local_nodes(nodes):
    '''Generator for efficient looping over local nodes

    Assumes nodes is a continous list of gids [1, 2, 3, ...], e.g., as
    returned by Create. Only works for nodes with proxies, i.e.,
    regular neurons.

    '''

    nvp = nest.GetKernelStatus('total_num_virtual_procs')  # step size

    i = 0
    while i < len(nodes):
        if nest.GetStatus([nodes[i]], 'local')[0]:
            yield nodes[i]
            i += nvp
        else:
            i += 1

#  ----------------------------------------------------------------------------


class Logger(object):
    '''Logger context manager used to properly log memory and timing
    information from network simulations.

    '''

    def __init__(self, file_name):
        # copy output to cout for ranks 0..max_rank_cout-1
        self.max_rank_cout = 5
        # write to log files for ranks 0..max_rank_log-1
        self.max_rank_log = 30
        self.line_counter = 0
        self.file_name = file_name

    def __enter__(self):
        if nest.Rank() < self.max_rank_log:

            # convert rank to string, prepend 0 if necessary to make
            # numbers equally wide for all ranks
            rank = '{:0' + str(len(str(self.max_rank_log))) + '}'
            fn = '{fn}_{rank}.dat'.format(
                fn=self.file_name, rank=rank.format(nest.Rank()))

            self.f = open(fn, 'w')

            return self

    def log(self, value):
        if nest.Rank() < self.max_rank_log:
            line = '{lc} {rank} {value} \n'.format(
                lc=self.line_counter, rank=nest.Rank(), value=value)
            self.f.write(line)
            self.line_counter += 1

        if nest.Rank() < self.max_rank_cout:
            print(str(nest.Rank()) + ' ' + value + '\n', file=sys.stdout)
            print(str(nest.Rank()) + ' ' + value + '\n', file=sys.stderr)

    def __exit__(self, exc_type, exc_val, traceback):
        if nest.Rank() < self.max_rank_log:
            self.f.close()

# -----------------------------------------------------------------------------


if __name__ == '__main__':
    run_simulation()<|MERGE_RESOLUTION|>--- conflicted
+++ resolved
@@ -334,13 +334,8 @@
             exit(1)
 
         nest.message(M_INFO, 'build_network', 'Connecting spike detectors.')
-<<<<<<< HEAD
-        nest.Connect(local_neurons[:brunel_params['Nrec']], 
-                     E_detector, syn_spec={'model': 'syn_std'})
-=======
         nest.Connect(local_neurons[:brunel_params['Nrec']], E_detector,
                      'all_to_all', 'static_synapse_hpc')
->>>>>>> 08fd053c
 
     # read out time used for building
     BuildEdgeTime = time.time() - tic
@@ -382,12 +377,8 @@
         logger.log(str(memory_thisjob()) + ' # virt_mem_after_sim')
         logger.log(str(SimCPUTime) + ' # sim_time')
 
-<<<<<<< HEAD
-        logger.log(str(compute_rate()) + ' # average rate')
-=======
         if params['record_spikes']:
             logger.log(str(compute_rate(sdet)) + ' # average rate')
->>>>>>> 08fd053c
 
         print(nest.GetKernelStatus())
         
