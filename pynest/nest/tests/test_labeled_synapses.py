--- conflicted
+++ resolved
@@ -65,12 +65,8 @@
 
         self.urbanczik_connections = [
             'urbanczik_synapse',
-<<<<<<< HEAD
-            'urbanczik_synapse_lbl'
-=======
             'urbanczik_synapse_lbl',
             'urbanczik_synapse_hpc'
->>>>>>> 4e9a69fa
         ]
 
         # create neurons that accept all synapse connections (especially gap
@@ -112,11 +108,7 @@
 
             # set a label during connection
             nest.Connect(a, a, {"rule": "one_to_one", "make_symmetric": symm},
-<<<<<<< HEAD
-                         {"model": syn, "synapse_label": 123, "receptor_type": r_type})
-=======
                          {"synapse_model": syn, "synapse_label": 123, "receptor_type": r_type})
->>>>>>> 4e9a69fa
             c = nest.GetConnections(a, a)
             self.assertTrue(
                 all([x == 123 for x in c.get('synapse_label')])
@@ -135,11 +127,7 @@
 
             # set no label during connection
             nest.Connect(a, a, {"rule": "one_to_one", "make_symmetric": symm},
-<<<<<<< HEAD
-                         {"model": syn, "receptor_type": r_type})
-=======
                          {"synapse_model": syn, "receptor_type": r_type})
->>>>>>> 4e9a69fa
             c = nest.GetConnections(a, a)
             # still unlabeled
             self.assertTrue(
@@ -166,11 +154,7 @@
             # set a label during SetDefaults
             nest.SetDefaults(syn, {'synapse_label': 123})
             nest.Connect(a, a, {"rule": "one_to_one", "make_symmetric": symm},
-<<<<<<< HEAD
-                         {"model": syn, "receptor_type": r_type})
-=======
                          {"synapse_model": syn, "receptor_type": r_type})
->>>>>>> 4e9a69fa
             c = nest.GetConnections(a, a)
             self.assertTrue(
                 all([x == 123 for x in c.get('synapse_label')])
@@ -194,17 +178,10 @@
             if syn in self.siegert_connections:
                 synapse_type = "diffusion_connection"
             nest.Connect(a, a, {"rule": "one_to_one"},
-<<<<<<< HEAD
-                         {"model": synapse_type, "receptor_type": r_type})
-            # set a label during connection
-            nest.Connect(a, a, {"rule": "one_to_one", "make_symmetric": symm},
-                         {"model": syn, "synapse_label": 123, "receptor_type": r_type})
-=======
                          {"synapse_model": synapse_type, "receptor_type": r_type})
             # set a label during connection
             nest.Connect(a, a, {"rule": "one_to_one", "make_symmetric": symm},
                          {"synapse_model": syn, "synapse_label": 123, "receptor_type": r_type})
->>>>>>> 4e9a69fa
             c = nest.GetConnections(a, a, synapse_label=123)
             self.assertTrue(
                 all([x == 123 for x in c.get('synapse_label')])
@@ -232,11 +209,7 @@
 
             # plain connection
             nest.Connect(a, a, {"rule": "one_to_one", "make_symmetric": symm},
-<<<<<<< HEAD
-                         {"model": syn, "receptor_type": r_type})
-=======
                          {"synapse_model": syn, "receptor_type": r_type})
->>>>>>> 4e9a69fa
             # try set on SetStatus
             c = nest.GetConnections(a, a)
 
