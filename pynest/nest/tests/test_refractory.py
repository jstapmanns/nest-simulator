--- conflicted
+++ resolved
@@ -38,11 +38,6 @@
 during exactly ``t_ref``.
 
 For neurons that do not clamp the potential, use a very large current to
-<<<<<<< HEAD
-trigger immediate spiking.
-
-For untested models please see the ignore_model list.
-=======
 trigger immediate spiking
 
 Untested models
@@ -55,7 +50,6 @@
 * ``iaf_psc_exp_ps_lossless``
 * ``sli_neuron``
 * ``siegert_neuron``
->>>>>>> 8b70004e
 """
 
 
@@ -73,7 +67,9 @@
 
 neurons_interspike_ps = [
     "iaf_psc_alpha_canon",
+    "iaf_psc_alpha_presc",
     "iaf_psc_alpha_ps",
+    "iaf_psc_delta_canon",
     "iaf_psc_delta_ps",
     "iaf_psc_exp_ps",
 ]
@@ -83,15 +79,8 @@
     "aeif_psc_delta_clopath",
 ]
 
-# Multi-compartment models
-mc_models = [
-    "iaf_cond_alpha_mc",
-]
-
 # Models that cannot be tested
 ignore_model = [
-<<<<<<< HEAD
-    "aeif_cond_alpha_RK5",      # This one is faulty and will be removed
     "gif_pop_psc_exp",          # This one commits spikes at same time
     "hh_cond_exp_traub",        # This one does not support V_reset
     "hh_cond_beta_gap_traub",   # This one does not support V_reset
@@ -103,18 +92,6 @@
     "sli_neuron",               # This one is not optimal for PyNEST
     "siegert_neuron",           # This one does not connect to voltmeter
     "step_rate_generator"       # No regular neuron model
-=======
-     "gif_pop_psc_exp",          # This one commits spikes at same time
-     "hh_cond_exp_traub",        # This one does not support V_reset
-     "hh_cond_beta_gap_traub",   # This one does not support V_reset
-     "hh_psc_alpha",             # This one does not support V_reset
-     "hh_psc_alpha_clopath",     # This one does not support V_reset
-     "hh_psc_alpha_gap",         # This one does not support V_reset
-     "iaf_psc_exp_ps_lossless",  # This one use presice times
-     "sli_neuron",               # This one is not optimal for PyNEST
-     "siegert_neuron",           # This one does not connect to voltmeter
-     "step_rate_generator"       # No regular neuron model
->>>>>>> 8b70004e
 ]
 
 tested_models = [m for m in nest.Models("nodes") if (nest.GetDefaults(
@@ -188,7 +165,7 @@
 
             # Index of the 2nd spike
             idx_max = np.argwhere(times == spike_times[1])[0][0]
-            name_Vm = "V_m.s" if model in mc_models else "V_m"
+            name_Vm = "V_m.s" if model == "iaf_cond_alpha_mc" else "V_m"
             Vs = nest.GetStatus(vm, "events")[0][name_Vm]
 
             # Get the index at which the spike occured
@@ -217,7 +194,7 @@
             nparams = {"t_ref": t_ref}
             neuron = nest.Create(model, params=nparams)
 
-            name_Vm = "V_m.s" if model in mc_models else "V_m"
+            name_Vm = "V_m.s" if model == "iaf_cond_alpha_mc" else "V_m"
             vm_params = {"interval": resolution, "record_from": [name_Vm]}
             vm = nest.Create("voltmeter", params=vm_params)
             sd = nest.Create("spike_detector")
