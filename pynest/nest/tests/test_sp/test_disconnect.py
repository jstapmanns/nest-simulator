# -*- coding: utf-8 -*-
#
# test_disconnect.py
#
# This file is part of NEST.
#
# Copyright (C) 2004 The NEST Initiative
#
# NEST is free software: you can redistribute it and/or modify
# it under the terms of the GNU General Public License as published by
# the Free Software Foundation, either version 2 of the License, or
# (at your option) any later version.
#
# NEST is distributed in the hope that it will be useful,
# but WITHOUT ANY WARRANTY; without even the implied warranty of
# MERCHANTABILITY or FITNESS FOR A PARTICULAR PURPOSE.  See the
# GNU General Public License for more details.
#
# You should have received a copy of the GNU General Public License
# along with NEST.  If not, see <http://www.gnu.org/licenses/>.

import nest
import unittest
import numpy as np

__author__ = 'naveau'

try:
    from mpi4py import MPI
except ImportError:
    # Test without MPI
    mpi_test = 0
else:
    # Test with MPI
    mpi_test = 1
mpi_test = nest.ll_api.sli_func("statusdict/have_mpi ::") & mpi_test


class TestDisconnectSingle(unittest.TestCase):

    def setUp(self):
        nest.ResetKernel()
        nest.set_verbosity('M_ERROR')
        self.num_procs = 1
        if mpi_test:
            self.comm = MPI.COMM_WORLD
            self.rank = self.comm.Get_rank()
            assert(nest.Rank() == self.rank)
            self.num_procs = 2
        self.exclude_synapse_model = [
            'stdp_dopamine_synapse',
            'stdp_dopamine_synapse_lbl',
            'stdp_dopamine_synapse_hpc',
            'stdp_dopamine_synapse_hpc_lbl',
            'rate_connection_instantaneous',
            'rate_connection_instantaneous_lbl',
            'rate_connection_delayed',
            'rate_connection_delayed_lbl',
            'gap_junction',
            'gap_junction_lbl',
            'diffusion_connection',
            'diffusion_connection_lbl',
            'clopath_synapse',
            'clopath_synapse_lbl',
<<<<<<< HEAD
            'urbanczik_synapse',
            'urbanczik_synapse_lbl',
=======
            'clopath_synapse_hpc'
>>>>>>> 00e0d3cc
        ]

    def test_synapse_deletion_one_to_one_no_sp(self):
        for syn_model in nest.Models('synapses'):
            if syn_model not in self.exclude_synapse_model:
                nest.ResetKernel()
                print(syn_model)
                nest.SetKernelStatus(
                    {
                        'resolution': 0.1,
                        'total_num_virtual_procs': self.num_procs
                    }
                )
                neurons = nest.Create('iaf_psc_alpha', 4)
                syn_dict = {'model': syn_model}

                nest.Connect([neurons[0]], [neurons[2]],
                             "one_to_one", syn_dict)
                nest.Connect([neurons[1]], [neurons[3]],
                             "one_to_one", syn_dict)
                # Delete existent connection
                conns = nest.GetConnections(
                    [neurons[0]], [neurons[2]], syn_model)
                if mpi_test:
                    conns = self.comm.allgather(conns)
                    conns = filter(None, conns)
                assert len(list(conns)) == 1

                nest.DisconnectOneToOne(neurons[0], neurons[2], syn_dict)
                conns = nest.GetConnections(
                    [neurons[0]], [neurons[2]], syn_model)
                if mpi_test:
                    conns = self.comm.allgather(conns)
                    conns = filter(None, conns)

                assert len(list(conns)) == 0

                # Assert that one can not delete a non existent connection
                conns1 = nest.GetConnections(
                    [neurons[0]], [neurons[1]], syn_model)
                if mpi_test:
                    conns1 = self.comm.allgather(conns1)
                    conns1 = filter(None, conns1)
                assert len(list(conns1)) == 0

                try:
                    nest.DisconnectOneToOne(neurons[0], neurons[1], syn_dict)
                    assert False
                except nest.kernel.NESTError:
                    print("Synapse deletion ok: " + syn_model)

    def test_simple(self):
        nodes = nest.Create('iaf_psc_alpha', 5)
        nest.Connect(nodes, nodes, 'one_to_one')

        nest.DisconnectOneToOne(nodes[0], nodes[0], 'static_synapse')

        self.assertEqual(nest.GetKernelStatus('num_connections'), 4)


def suite():
    test_suite = unittest.makeSuite(TestDisconnectSingle, 'test')
    return test_suite


if __name__ == '__main__':
    unittest.main()<|MERGE_RESOLUTION|>--- conflicted
+++ resolved
@@ -62,12 +62,10 @@
             'diffusion_connection_lbl',
             'clopath_synapse',
             'clopath_synapse_lbl',
-<<<<<<< HEAD
+            'clopath_synapse_hpc',
             'urbanczik_synapse',
             'urbanczik_synapse_lbl',
-=======
-            'clopath_synapse_hpc'
->>>>>>> 00e0d3cc
+            'urbanczik_synapse_hpc'
         ]
 
     def test_synapse_deletion_one_to_one_no_sp(self):
