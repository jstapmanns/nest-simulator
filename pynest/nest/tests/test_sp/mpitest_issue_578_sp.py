--- conflicted
+++ resolved
@@ -23,12 +23,9 @@
 import nest
 import sys
 import traceback
-<<<<<<< HEAD
 import unittest
-HAVE_GSL = nest.sli_func("statusdict/have_gsl ::")
-=======
+
 HAVE_GSL = nest.ll_api.sli_func("statusdict/have_gsl ::")
->>>>>>> cb4f88c3
 
 
 class TestIssue578(unittest.TestCase):
