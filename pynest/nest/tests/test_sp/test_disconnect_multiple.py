# -*- coding: utf-8 -*-
#
# test_disconnect_multiple.py
#
# This file is part of NEST.
#
# Copyright (C) 2004 The NEST Initiative
#
# NEST is free software: you can redistribute it and/or modify
# it under the terms of the GNU General Public License as published by
# the Free Software Foundation, either version 2 of the License, or
# (at your option) any later version.
#
# NEST is distributed in the hope that it will be useful,
# but WITHOUT ANY WARRANTY; without even the implied warranty of
# MERCHANTABILITY or FITNESS FOR A PARTICULAR PURPOSE.  See the
# GNU General Public License for more details.
#
# You should have received a copy of the GNU General Public License
# along with NEST.  If not, see <http://www.gnu.org/licenses/>.

import nest
import unittest

__author__ = 'naveau'


class TestDisconnect(unittest.TestCase):

    def setUp(self):
        nest.ResetKernel()
        nest.set_verbosity('M_ERROR')
        self.exclude_synapse_model = [
            'stdp_dopamine_synapse',
            'stdp_dopamine_synapse_lbl',
            'stdp_dopamine_synapse_hpc',
            'stdp_dopamine_synapse_hpc_lbl',
            'gap_junction',
            'gap_junction_lbl',
            'diffusion_connection',
            'diffusion_connection_lbl',
            'rate_connection_instantaneous',
            'rate_connection_instantaneous_lbl',
            'rate_connection_delayed',
            'rate_connection_delayed_lbl',
            'clopath_synapse',
            'clopath_synapse_lbl',
            'clopath_synapse_hpc',
            'urbanczik_synapse',
            'urbanczik_synapse_lbl',
<<<<<<< HEAD
            'urbancziksynapse_hpc'
=======
            'urbanczik_synapse_hpc'
>>>>>>> 4e9a69fa
        ]

    def test_multiple_synapse_deletion_all_to_all(self):
        for syn_model in nest.Models('synapses'):
            if syn_model not in self.exclude_synapse_model:
                nest.ResetKernel()
                nest.CopyModel('static_synapse', 'my_static_synapse')
                nest.SetDefaults(syn_model, {'delay': 0.5})
                syn_dict = {
                    'synapse_model': syn_model,
                    'pre_synaptic_element': 'SE1',
                    'post_synaptic_element': 'SE2'
                }
                nest.SetKernelStatus({
                    'min_delay': 0.1,
                    'max_delay': 1.0,
                    'structural_plasticity_synapses': {'syn1': syn_dict}
                })
                neurons = nest.Create('iaf_psc_alpha', 10, {
                    'synaptic_elements': {
                        'SE1': {'z': 0.0, 'growth_rate': 0.0},
                        'SE2': {'z': 0.0, 'growth_rate': 0.0}
                    }
                })

                nest.Connect(neurons, neurons, "all_to_all", syn_dict)

                # Test if the connected synaptic elements before the simulation
                # are correct
                status = nest.GetStatus(neurons, 'synaptic_elements')
                for st_neuron in status:
                    self.assertEqual(10, st_neuron['SE1']['z_connected'])
                    self.assertEqual(10, st_neuron['SE2']['z_connected'])

                src_neurons = neurons[:5]
                tgt_neurons = neurons[5:]

                conns = nest.GetConnections(src_neurons, tgt_neurons,
                                            syn_model)
                assert conns

                conndictionary = {'rule': 'all_to_all'}
                syndictionary = {'synapse_model': syn_model}
                nest.Disconnect(
                    src_neurons,
                    tgt_neurons,
                    conndictionary,
                    syndictionary
                )
                status = nest.GetStatus(neurons, 'synaptic_elements')
                for st_neuron in status[0:5]:
                    self.assertEqual(5, st_neuron['SE1']['z_connected'])
                    self.assertEqual(10, st_neuron['SE2']['z_connected'])
                for st_neuron in status[5:10]:
                    self.assertEqual(10, st_neuron['SE1']['z_connected'])
                    self.assertEqual(5, st_neuron['SE2']['z_connected'])

    def test_multiple_synapse_deletion_one_to_one(self):
        for syn_model in nest.Models('synapses'):
            if syn_model not in self.exclude_synapse_model:
                nest.ResetKernel()
                nest.CopyModel('static_synapse', 'my_static_synapse')
                nest.SetDefaults(syn_model, {'delay': 0.5})
                syn_dict = {
                    'synapse_model': syn_model,
                    'pre_synaptic_element': 'SE1',
                    'post_synaptic_element': 'SE2'
                }
                nest.SetKernelStatus({
                    'min_delay': 0.1,
                    'max_delay': 1.0,
                    'structural_plasticity_synapses': {'syn1': syn_dict}
                })
                neurons = nest.Create('iaf_psc_alpha', 10, {
                    'synaptic_elements': {
                        'SE1': {'z': 0.0, 'growth_rate': 0.0},
                        'SE2': {'z': 0.0, 'growth_rate': 0.0}
                    }
                })

                nest.Connect(neurons, neurons, "all_to_all", syn_dict)

                # Test if the connected synaptic elements before the simulation
                # are correct
                status = nest.GetStatus(neurons, 'synaptic_elements')
                for st_neuron in status:
                    self.assertEqual(10, st_neuron['SE1']['z_connected'])
                    self.assertEqual(10, st_neuron['SE2']['z_connected'])

                src_neurons = neurons[:5]
                tgt_neurons = neurons[5:]

                conns = nest.GetConnections(src_neurons, tgt_neurons,
                                            syn_model)
                assert conns

                conndictionary = {'rule': 'one_to_one'}
                syndictionary = {'synapse_model': syn_model}
                nest.Disconnect(
                    src_neurons,
                    tgt_neurons,
                    conndictionary,
                    syndictionary
                )
                status = nest.GetStatus(neurons, 'synaptic_elements')
                for st_neuron in status[0:5]:
                    self.assertEqual(9, st_neuron['SE1']['z_connected'])
                    self.assertEqual(10, st_neuron['SE2']['z_connected'])
                for st_neuron in status[5:10]:
                    self.assertEqual(10, st_neuron['SE1']['z_connected'])
                    self.assertEqual(9, st_neuron['SE2']['z_connected'])

    def test_multiple_synapse_deletion_one_to_one_no_sp(self):
        for syn_model in nest.Models('synapses'):
            if syn_model not in self.exclude_synapse_model:
                nest.ResetKernel()
                nest.CopyModel('static_synapse', 'my_static_synapse')
                neurons = nest.Create('iaf_psc_alpha', 10)
                syn_dict = {'synapse_model': syn_model}
                nest.Connect(neurons, neurons, "all_to_all", syn_dict)

                src_neurons = neurons[:5]
                tgt_neurons = neurons[5:]

                conns = nest.GetConnections(src_neurons, tgt_neurons,
                                            syn_model)
                assert len(conns) == 25

                conndictionary = {'rule': 'one_to_one'}
                syndictionary = {'synapse_model': syn_model}
                nest.Disconnect(
                    src_neurons,
                    tgt_neurons,
                    conndictionary,
                    syndictionary
                )

                conns = nest.GetConnections(src_neurons, tgt_neurons,
                                            syn_model)
                assert len(conns) == 20

    def test_single_synapse_deletion_sp(self):
        for syn_model in nest.Models('synapses'):
            if syn_model not in self.exclude_synapse_model:
                nest.ResetKernel()
                nest.CopyModel('static_synapse', 'my_static_synapse')
                syn_dict = {
                    'synapse_model': syn_model,
                    'pre_synaptic_element': 'SE1',
                    'post_synaptic_element': 'SE2'
                }
                # nest.SetKernelStatus(
                #   {'structural_plasticity_synapses': {'syn1': syn_dict}}
                # )
                neurons = nest.Create('iaf_psc_alpha', 2, {
                    'synaptic_elements': {
                        'SE1': {'z': 0.0, 'growth_rate': 0.0},
                        'SE2': {'z': 0.0, 'growth_rate': 0.0}
                    }
                })
                nest.Connect(neurons, neurons, "all_to_all", syn_dict)
                nest.Connect(neurons, neurons, "all_to_all",
                             {'synapse_model': 'my_static_synapse'})

                # Test if the connected synaptic elements before the simulation
                # are correct
                status = nest.GetStatus(neurons, 'synaptic_elements')
                for st_neuron in status:
                    self.assertEqual(2, st_neuron['SE1']['z_connected'])
                    self.assertEqual(2, st_neuron['SE2']['z_connected'])

                srcId = 0
                targId = 1

                conns = nest.GetConnections(
                    neurons[srcId], neurons[targId], syn_model)
                assert conns
                nest.Disconnect(
                    neurons[srcId], neurons[targId], syn_spec=syn_dict)
                status = nest.GetStatus(neurons, 'synaptic_elements')
                self.assertEqual(1, status[srcId]['SE1']['z_connected'])
                self.assertEqual(2, status[srcId]['SE2']['z_connected'])
                self.assertEqual(2, status[targId]['SE1']['z_connected'])
                self.assertEqual(1, status[targId]['SE2']['z_connected'])

                conns = nest.GetConnections(
                    neurons[srcId], neurons[targId], syn_model)
                assert not conns

    def test_disconnect_defaults(self):

        nodes = nest.Create('iaf_psc_alpha', 5)
        nest.Connect(nodes, nodes)
        self.assertEqual(nest.GetKernelStatus('num_connections'), 25)

        nest.Disconnect(nodes, nodes)

        self.assertEqual(nest.GetKernelStatus('num_connections'), 20)

    def test_disconnect_all_to_all(self):

        nodes = nest.Create('iaf_psc_alpha', 5)
        nest.Connect(nodes, nodes)

        self.assertEqual(nest.GetKernelStatus('num_connections'), 25)

        nest.Disconnect(nodes, nodes, 'all_to_all')

        self.assertEqual(nest.GetKernelStatus('num_connections'), 0)

    def test_disconnect_static_synapse(self):

        nodes = nest.Create('iaf_psc_alpha', 5)
        nest.Connect(nodes, nodes)

        self.assertEqual(nest.GetKernelStatus('num_connections'), 25)

        nest.Disconnect(nodes, nodes, syn_spec='static_synapse')

        self.assertEqual(nest.GetKernelStatus('num_connections'), 20)


def suite():
    test_suite = unittest.makeSuite(TestDisconnect, 'test')
    return test_suite


if __name__ == '__main__':
    unittest.main(verbosity=2)<|MERGE_RESOLUTION|>--- conflicted
+++ resolved
@@ -48,11 +48,7 @@
             'clopath_synapse_hpc',
             'urbanczik_synapse',
             'urbanczik_synapse_lbl',
-<<<<<<< HEAD
-            'urbancziksynapse_hpc'
-=======
             'urbanczik_synapse_hpc'
->>>>>>> 4e9a69fa
         ]
 
     def test_multiple_synapse_deletion_all_to_all(self):
