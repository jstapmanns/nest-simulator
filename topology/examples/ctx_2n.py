--- conflicted
+++ resolved
@@ -42,6 +42,7 @@
 
 nest.CopyModel('iaf_psc_alpha', 'pyr')
 nest.CopyModel('iaf_psc_alpha', 'in')
+
 ctx_pyr = topo.CreateLayer({'columns': 4, 'rows': 3,
                             'extent': [2.0, 1.5],
                             'elements': 'pyr'})
@@ -50,20 +51,12 @@
                            'elements': 'in'})
 nest.PrintNodes()
 
-<<<<<<< HEAD
 # extract position information
 ppyr = topo.GetPosition(ctx_pyr)
 pin = topo.GetPosition(ctx_in)
 
 ppyr_x = pylab.array([x for x, y in ppyr])
 ppyr_y = pylab.array([y for x, y in ppyr])
-=======
-nest.PrintNetwork()
-
-nest.PrintNetwork(2)
-
-nest.PrintNetwork(2, ctx)
->>>>>>> 7a3d39bd
 
 pin_x = pylab.array([x for x, y in pin])
 pin_y = pylab.array([y for x, y in pin])
