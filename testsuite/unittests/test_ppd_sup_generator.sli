/*
 *  test_ppd_sup_generator.sli
 *
 *  This file is part of NEST.
 *
 *  Copyright (C) 2004 The NEST Initiative
 *
 *  NEST is free software: you can redistribute it and/or modify
 *  it under the terms of the GNU General Public License as published by
 *  the Free Software Foundation, either version 2 of the License, or
 *  (at your option) any later version.
 *
 *  NEST is distributed in the hope that it will be useful,
 *  but WITHOUT ANY WARRANTY; without even the implied warranty of
 *  MERCHANTABILITY or FITNESS FOR A PARTICULAR PURPOSE.  See the
 *  GNU General Public License for more details.
 *
 *  You should have received a copy of the GNU General Public License
 *  along with NEST.  If not, see <http://www.gnu.org/licenses/>.
 *
 */

/** @BeginDocumentation
Name: testsuite::test_ppd_sup_generator - sli script for test of ppd_sup_generator output

Synopsis: (test_ppd_sup_generator) run -> compare spike train statistics with expectations


Description:

 test_ppd_sup_generator is a collection of tests which require basic
 functionality of the generator. It tests
 1) if the firing rate of a superposition is close to the preset one.
 2) if the coefficient of variation of a superposition agrees with theory
 3) if a fixed dead-time is respected absolutely in case of a single generated
    process.
 4) if the coefficient of variation of a single process agrees with theory
 5) if the spike trains generated for two different targets differ

 All of these tests are based on random number realizations, which is
 necessarily so  since the model is stochastic. There is thus a finite
 probability of test failure, even if everything is fine. The choice of the
 variable err, which is the allowed relative deviation from the reference value,
 can be used to make the test more or less strict. Increasing T inside the test
 functions can also help to get more reliable statistics and a reduced
 probability of false alarms.

 The values are chosen to have a reasonable execution time. False alarm were
 never observed yet. Since random numbers are preserved through repetitions of
 the simulations, the test should work for sure as long as the random number
 generation procedure of nest is not changed. If it is changed, failure of the
 test is still very unlikely.

 The intention of this script is to make sure that there are no gross errors in
 the main functions of the ppd_sup_generator. It does not test the sinusoidal
 hazard feature yet.

Remarks:
  This test script was adapted from test_pp_psc_delta.sli


Author:  June 2011, Moritz Deger
SeeAlso: ppd_sup_generator, testsuite::test_pp_psc_delta, testsuite::test_poisson_generator_ps
*/


(unittest) run
/unittest using


0.2 /err Set


% 1) check for reasonable superposition spike rate
% 2) check if superposition cv agrees with theory

/check_sup_rate_and_cv
{
  (Sup rate and cv) =
   % test parameters
    25.0 /dead_time Set
    10.0 /rate Set
    10000.0 /T Set
    5 /n_proc Set
    1. /h Set


    ResetKernel

    <<
      /resolution  h
    >> /kernelparams Set

    kernelparams SetKernelStatus

    /ppd_sup_generator Create /psg Set

    <<
      /rate  rate
      /dead_time dead_time
      /n_proc n_proc
      /frequency 0.
      /relative_amplitude 0.
    >> /params Set

    psg params SetStatus
<<<<<<< HEAD

    /spike_detector Create /sd Set
=======
    
    /spike_recorder Create /sr Set
>>>>>>> 6997cae6

    psg sr Connect
    T Simulate
<<<<<<< HEAD

    sd /events get /times get /spikes Set
=======
    
    sr /events get /times get /spikes Set
>>>>>>> 6997cae6

    % rate_sim = size(spikes) / (T*1e-3)
    spikes cva size T 1e-3 mul div /rate_sim Set /spikes_array Set

    % rate_ana = 1./(1./lam + d*1e-3)
    rate n_proc mul /rate_ana Set

    % ratio = rate_sim / rate_ana
    rate_sim rate_ana div /ratio Set

    (Ratio test) =
    % this could fail due to bad luck. However, if it passes once, then it should
    % always do so, since the random numbers are reproducible in NEST.
    1.0 err sub ratio lt
    ratio 1.0 err add lt
    and assert_or_die

    %isi = []
    %for i in xrange(1,len(spikes)):
    %    isi.append(spikes[i]-spikes[i-1])
    0.0 /t Set
    spikes cva { dup t sub exch /t Set  } Map /isi Set


    %# compute moments of ISI to get mean and variance
    %isi_m1 = 0.
    %isi_m2 = 0.
    %for t in isi:
    %    isi_m1 += t
    %    isi_m2 += t**2
    0. /isi_m1 Set
    0. /isi_m2 Set
    isi { dup isi_m1 add /isi_m1 Set dup mul isi_m2 add /isi_m2 Set} forall

    %isi_mean = isi_m1 / len(isi)
    %isi_var = isi_m2/ len(isi) - isi_mean**2
    %cvsq = isi_var/isi_mean**2
    isi_m1 isi size exch pop div /isi_mean Set
    isi_m2 isi size exch pop div isi_mean dup mul sub /isi_var Set
    isi_var isi_mean 2 pow  div /cvsq_sim Set

    %theoretical CV**2, see Deger et al 2011, JCNS
    1.0 rate div 1e3 mul /mu Set
    1.0 1.0 n_proc add div /cvfact1 Set
    n_proc 1.0 sub 2.0 1.0 dead_time mu div sub  n_proc 1 add pow mul add /cvfact2 Set
    cvfact1 cvfact2 mul /cvsq_theo Set

    (Ratio cvsq test) =
    cvsq_sim cvsq_theo div /ratio_cvsq Set
    1.0 err sub ratio_cvsq leq
    ratio_cvsq 1.0 err add leq
    and assert_or_die


} def



%3) check if single process respects dead-time

/check_single_rate_and_dead_time
{
  (Single rate and dead time) =
   % test parameters
    45.0 /dead_time Set
    15.0 /rate Set
    100000.0 /T Set
    1 /n_proc Set
    1.0 /h Set

    ResetKernel

    <<
      /resolution  h
    >> /kernelparams Set

    kernelparams SetKernelStatus

    /ppd_sup_generator Create /psg Set

    <<
      /rate  rate
      /dead_time dead_time
      /n_proc n_proc
      /frequency 0.
      /relative_amplitude 0.
    >> /params Set

    psg params SetStatus
<<<<<<< HEAD

    /spike_detector Create /sd Set
=======
    
    /spike_recorder Create /sr Set
>>>>>>> 6997cae6

    psg sr Connect
    T Simulate
<<<<<<< HEAD

    sd /events get /times get /spikes Set
=======
    
    sr /events get /times get /spikes Set
>>>>>>> 6997cae6

    % rate_sim = size(spikes) / (T*1e-3)
    spikes cva size T 1e-3 mul div /rate_sim Set /spikes_array Set

    % rate_ana = 1./(1./lam + d*1e-3)
    rate n_proc mul /rate_ana Set

    % ratio = rate_sim / rate_ana
    rate_sim rate_ana div /ratio Set

    (Ratio check) =
    % this could fail due to bad luck. However, if it passes once, then it should
    % always do so, since the random numbers are reproducible in NEST.
    1.0 err sub ratio lt
    ratio 1.0 err add lt
    and assert_or_die

    %isi = []
    %for i in xrange(1,len(spikes)):
    %    isi.append(spikes[i]-spikes[i-1])
    % Assert that min(isi)>=d
    0.0 /t Set
    spikes cva { dup t sub exch /t Set  } Map /isi Set
    isi Rest Min dead_time geq assert_or_die

    %# compute moments of ISI to get mean and variance
    %isi_m1 = 0.
    %isi_m2 = 0.
    %for t in isi:
    %    isi_m1 += t
    %    isi_m2 += t**2
    0. /isi_m1 Set
    0. /isi_m2 Set
    isi { dup isi_m1 add /isi_m1 Set dup mul isi_m2 add /isi_m2 Set} forall

    %isi_mean = isi_m1 / len(isi)
    %isi_var = isi_m2/ len(isi) - isi_mean**2
    %cvsq = isi_var/isi_mean**2
    isi_m1 isi size exch pop div /isi_mean Set
    isi_m2 isi size exch pop div isi_mean dup mul sub /isi_var Set
    isi_var isi_mean 2 pow div /cvsq_sim Set

    %theoretical CV**2, see Deger et al 2011, JCNS
    1.0 rate div /mu Set
    mu dead_time sub /lam Set
    1.0 lam div mu div 2 pow /cvsq_theo Set

    (Ratio cvsq check) =
    cvsq_sim cvsq_theo div /ratio_cvsq Set
    1.0 err sub ratio_cvsq leq
    ratio_cvsq 1.0 err add leq
    and assert_or_die

} def


/check_different_outputs
   {
     (Different outputs) =
   % test parameters
    5.0 /dead_time Set
    25.0 /rate Set
    10.0 /T Set
    1000 /n_proc Set
    0.01 /h Set

    ResetKernel

    <<
      /resolution  h
    >> /kernelparams Set

    kernelparams SetKernelStatus

    /ppd_sup_generator Create /psg Set

    <<
      /rate  rate
      /dead_time dead_time
      /n_proc n_proc
      /frequency 0.
      /relative_amplitude 0.
    >> /params Set

    psg params SetStatus
<<<<<<< HEAD

    /spike_detector Create /sd1 Set
    /spike_detector Create /sd2 Set
=======
    
    /spike_recorder Create /sr1 Set
    /spike_recorder Create /sr2 Set
>>>>>>> 6997cae6

    psg sr1 Connect
    psg sr2 Connect
    T Simulate

    (Check spike trains) =
    %first we check if the spike trains are different
    [sr1 sr2] {[/events /times] get} forall  neq  % spike trains differ
    assert_or_die

    %and we also check the rates since we simulated anyway
<<<<<<< HEAD
    sd1 /events get /times get /spikes1 Set
    sd2 /events get /times get /spikes2 Set

=======
    sr1 /events get /times get /spikes1 Set
    sr2 /events get /times get /spikes2 Set
    
>>>>>>> 6997cae6
    % rate_sim = size(spikes) / (T*1e-3)
    spikes1 cva size T 1e-3 mul div /rate_sim1 Set /spikes_array1 Set
    spikes2 cva size T 1e-3 mul div /rate_sim2 Set /spikes_array2 Set

    % rate_ana = 1./(1./lam + d*1e-3)
    rate n_proc mul /rate_ana Set

    % ratio = rate_sim / rate_ana
    rate_sim1 rate_ana div /ratio1 Set
    rate_sim2 rate_ana div /ratio2 Set

    (Check ratio1) =
    % this could fail due to bad luck. However, if it passes once, then it should
    % always do so, since the random numbers are reproducible in NEST.
    1.0 err sub ratio1 lt
    ratio1 1.0 err add lt
    and assert_or_die

    (Check ratio2) =
    1.0 err sub ratio2 lt
    ratio2 1.0 err add lt
    and assert_or_die
} def



check_sup_rate_and_cv
check_single_rate_and_dead_time
check_different_outputs<|MERGE_RESOLUTION|>--- conflicted
+++ resolved
@@ -104,23 +104,13 @@
     >> /params Set
 
     psg params SetStatus
-<<<<<<< HEAD
-
-    /spike_detector Create /sd Set
-=======
-    
+
     /spike_recorder Create /sr Set
->>>>>>> 6997cae6
 
     psg sr Connect
     T Simulate
-<<<<<<< HEAD
-
-    sd /events get /times get /spikes Set
-=======
-    
+
     sr /events get /times get /spikes Set
->>>>>>> 6997cae6
 
     % rate_sim = size(spikes) / (T*1e-3)
     spikes cva size T 1e-3 mul div /rate_sim Set /spikes_array Set
@@ -210,23 +200,13 @@
     >> /params Set
 
     psg params SetStatus
-<<<<<<< HEAD
-
-    /spike_detector Create /sd Set
-=======
-    
+
     /spike_recorder Create /sr Set
->>>>>>> 6997cae6
 
     psg sr Connect
     T Simulate
-<<<<<<< HEAD
-
-    sd /events get /times get /spikes Set
-=======
-    
+
     sr /events get /times get /spikes Set
->>>>>>> 6997cae6
 
     % rate_sim = size(spikes) / (T*1e-3)
     spikes cva size T 1e-3 mul div /rate_sim Set /spikes_array Set
@@ -312,15 +292,9 @@
     >> /params Set
 
     psg params SetStatus
-<<<<<<< HEAD
-
-    /spike_detector Create /sd1 Set
-    /spike_detector Create /sd2 Set
-=======
-    
+
     /spike_recorder Create /sr1 Set
     /spike_recorder Create /sr2 Set
->>>>>>> 6997cae6
 
     psg sr1 Connect
     psg sr2 Connect
@@ -332,15 +306,9 @@
     assert_or_die
 
     %and we also check the rates since we simulated anyway
-<<<<<<< HEAD
-    sd1 /events get /times get /spikes1 Set
-    sd2 /events get /times get /spikes2 Set
-
-=======
     sr1 /events get /times get /spikes1 Set
     sr2 /events get /times get /spikes2 Set
-    
->>>>>>> 6997cae6
+
     % rate_sim = size(spikes) / (T*1e-3)
     spikes1 cva size T 1e-3 mul div /rate_sim1 Set /spikes_array1 Set
     spikes2 cva size T 1e-3 mul div /rate_sim2 Set /spikes_array2 Set
