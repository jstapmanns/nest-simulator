/*
 *  test_cond_exp_models.sli
 *
 *  This file is part of NEST.
 *
 *  Copyright (C) 2004 The NEST Initiative
 *
 *  NEST is free software: you can redistribute it and/or modify
 *  it under the terms of the GNU General Public License as published by
 *  the Free Software Foundation, either version 2 of the License, or
 *  (at your option) any later version.
 *
 *  NEST is distributed in the hope that it will be useful,
 *  but WITHOUT ANY WARRANTY; without even the implied warranty of
 *  MERCHANTABILITY or FITNESS FOR A PARTICULAR PURPOSE.  See the
 *  GNU General Public License for more details.
 *
 *  You should have received a copy of the GNU General Public License
 *  along with NEST.  If not, see <http://www.gnu.org/licenses/>.
 *
 */

(unittest) run
/unittest using

M_WARNING setverbosity

/T 5 def  % Time to simulate

% The following models will not be tested:
/skip_list [ 
             /pp_cond_exp_mc_urbanczik  % cannot readout V_m directly
           ] def

% Some models don't have a known resting potential, and thus get a drift in
% some tests. In these cases, instead of checking that the potential is
% unchanged, we check that the drift is not too large.
/inaccurate_rest_pot_diff_limit
<<
  /hh_cond_exp_traub 6.0e-2
  /aeif_cond_exp 5.4e-7
>> def

/get_vm
{
  Create /n Set
  /param_ex Set
  /param_in Set
  /sg_weight Set

  /e_ex n GetStatus 0 get param_ex get def
  /e_in n GetStatus 0 get param_in get def

  n << /E_ex e_ex /E_in e_in >> SetStatus
  /sg /spike_generator Create def
  sg << /spike_times [1.0] >> SetStatus
  sg n sg_weight 1.0 Connect
  T Simulate
  n GetStatus 0 get /V_m get
} def


modeldict keys
{
  dup cvs dup (cond_exp) searchif exch (multisynapse) searchif not and
  {
    /model Set
    
    model skip_list exch MemberQ not
    {
        % Reference value
        /n model Create def
        T Simulate
<<<<<<< HEAD
        /vm_ref n GetStatus /V_m get def
=======
        /vm_ref n GetStatus 0 get /V_m get def
>>>>>>> 4e9a69fa

        {
        % Default parameters, with excitatory input
        ResetKernel
        vm_ref
        5.0 /E_in /E_ex model get_vm
        lt dup
        } assert_or_die

        {
        % Default parameters, with inhibitory input
        ResetKernel
        vm_ref
        -5.0 /E_in /E_ex model get_vm
        gt
        } assert_or_die

        {
        % Flipped parameters, with excitatory input
        ResetKernel
        vm_ref
        5.0 /E_ex /E_in model get_vm
        gt
        } assert_or_die

        {
        % Flipped parameters, with inhibitory input
        ResetKernel
        vm_ref
        -5.0 /E_ex /E_in model get_vm
        lt
        } assert_or_die

        {
        % E_ex = E_in = E_L, with excitatory input
        ResetKernel
        vm_ref
        5.0 /E_L /E_L model get_vm

        inaccurate_rest_pot_diff_limit keys model MemberQ
        {
            sub abs inaccurate_rest_pot_diff_limit model get lt
        }
        {
            eq
        } ifelse
        } assert_or_die

        {
        % E_ex = E_in = E_L, with inhibitory input
        ResetKernel
        vm_ref
        -5.0 /E_L /E_L model get_vm

        inaccurate_rest_pot_diff_limit keys model MemberQ
        {
            sub abs inaccurate_rest_pot_diff_limit model get lt
        }
        {
            eq
        } ifelse
        } assert_or_die
<<<<<<< HEAD
=======

>>>>>>> 4e9a69fa
    } if
  }
  {
    pop
  } ifelse
} forall<|MERGE_RESOLUTION|>--- conflicted
+++ resolved
@@ -71,11 +71,7 @@
         % Reference value
         /n model Create def
         T Simulate
-<<<<<<< HEAD
-        /vm_ref n GetStatus /V_m get def
-=======
         /vm_ref n GetStatus 0 get /V_m get def
->>>>>>> 4e9a69fa
 
         {
         % Default parameters, with excitatory input
@@ -138,10 +134,7 @@
             eq
         } ifelse
         } assert_or_die
-<<<<<<< HEAD
-=======
 
->>>>>>> 4e9a69fa
     } if
   }
   {
