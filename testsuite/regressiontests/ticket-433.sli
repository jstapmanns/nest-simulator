/*
 *  ticket-433.sli
 *
 *  This file is part of NEST.
 *
 *  Copyright (C) 2004 The NEST Initiative
 *
 *  NEST is free software: you can redistribute it and/or modify
 *  it under the terms of the GNU General Public License as published by
 *  the Free Software Foundation, either version 2 of the License, or
 *  (at your option) any later version.
 *
 *  NEST is distributed in the hope that it will be useful,
 *  but WITHOUT ANY WARRANTY; without even the implied warranty of
 *  MERCHANTABILITY or FITNESS FOR A PARTICULAR PURPOSE.  See the
 *  GNU General Public License for more details.
 *
 *  You should have received a copy of the GNU General Public License
 *  along with NEST.  If not, see <http://www.gnu.org/licenses/>.
 *
 */

/* BeginDocumentation

Name: testsuite::ticket-433 - Test against receptor_type mishandling in ht_neuron

Synopsis: (ticket-433) run -> NEST exits if test fails

Description:
 ht_neuron accepted incoming connections with invalid receptor type, leading to
 unpredictable errors. Additionally, the topology library did not seem to pass
 on the receptor_type when making connections.
 
 Reported by Jonathan Williford.

Author: Hans Ekkehard Plesser, 2010-06-28 
 */

(unittest) run
/unittest using

<<<<<<< HEAD
=======
% This test should only run if we have GSL
>>>>>>> 8487ac1d
skip_if_without_gsl

M_INFO setverbosity

% the following the functions expect that the following variables
% are defined:
%  ampa --- AMPA receptor ID
%  retina, retina_gen, Tp --- layers

% Connection function using topology library
% receptor_type erroneously placed in dictionary
/connect_topo
{ 
  retina
  Tp
  << /connection_type (divergent)
     /receptor_type ampa
     /synapse_model /ht_synapse
     /mask << /circular << /radius 2.0 >> >>
  >>
  ConnectLayers
}
bind def

% Connection function using topology library
% receptor_type correctly placed in synapse
/connect_topo_syn
{ 
  /ht_synapse /ht_syn_ampa << /receptor_type ampa >> CopyModel

  retina
  Tp
  << /connection_type (divergent)
     /synapse_model /ht_syn_ampa
     /mask << /circular << /radius 2.0 >> >>
  >>
  ConnectLayers
}
bind def

% Connection function using explicit receptor type --- passes
/connect_explicit_rt
{
  retina_gen 100 Take Tp 100 Take 
  << /rule /one_to_one >> << /receptor_type ampa >>
  Connect
} 
bind def

% Connection function not giving receptor type --- fails
/connect_implicit_rt
{
  retina_gen 100 Take Tp 100 Take /one_to_one Connect
} 
bind def

% Actual test function, expects connection function as input
/test_connect
{
  /connfun Set

  ResetKernel
  /ht_neuron /ThalamicNeuron CopyModel
  /poisson_generator /RetinaGen << /rate 10.0 >> CopyModel
  /parrot_neuron /RetinaNode CopyModel

  /ampa /ht_neuron GetDefaults /receptor_types get /AMPA get def
  
  /layerProps << /rows 10 /columns 10 /extent [8.0 8.0] >> def

  layerProps << /elements /RetinaGen >> join
  /retina_gen layerProps CreateLayer def

  layerProps << /elements /RetinaNode >> join
  /retina layerProps CreateLayer def

  layerProps << /elements /ThalamicNeuron >> join
  /Tp layerProps CreateLayer def

  retina_gen retina /one_to_one Connect
  
  connfun load exec

  10. Simulate
}
bind def

% first test: explicit receptor type, should pass
{
  /connect_explicit_rt 
  test_connect
}
 pass_or_die

% second test: implicit receptor type
% this must raise an error, otherwise lacking receptor_type is not detected
{
  /connect_implicit_rt 
  test_connect
}
fail_or_die

% third test: connect using ConnectLayers
% this must raise an error, otherwise lacking receptor_type is not detected
{
  /connect_topo
  test_connect
}
fail_or_die

% fourth test: connect using ConnectLayers, but with 
% properly configured synapse model
{
  /connect_topo_syn
  test_connect
}
 pass_or_die

% fifth test: assert that all models that have /receptor_types reject
% connections with plain static_synapse
{
  ResetKernel % need clean modeldict
  modeldict keys 
  { 
    /mod Set 
    mod GetDefaults /dflts Set
    dflts /receptor_types known 
    { 
      % next condition avoids models with auto-generated
      % ports, such as iaf_cond_alpha_multisynapse
      % might be eliminated if #434 removes 0-port.
      dflts /receptor_types get cva length 0 geq
      {
        { ResetKernel 
          mod Create mod Create
          << >> /static_synapse Connect 
        } fail_or_die 
      } if
    } if 
  } forall
}  pass_or_die % overall wrapper

endusing<|MERGE_RESOLUTION|>--- conflicted
+++ resolved
@@ -39,10 +39,9 @@
 (unittest) run
 /unittest using
 
-<<<<<<< HEAD
-=======
+skip_if_without_gsl
+
 % This test should only run if we have GSL
->>>>>>> 8487ac1d
 skip_if_without_gsl
 
 M_INFO setverbosity
