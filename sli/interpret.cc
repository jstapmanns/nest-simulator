--- conflicted
+++ resolved
@@ -849,12 +849,11 @@
       else if ( level >= M_DEPRECATED )
       {
         message( std::cout, M_DEPRECATED_NAME, from, text, errorname );
-<<<<<<< HEAD
+      }
       else if ( level >= M_PROGRESS )
+      {
         message( std::cout, M_PROGRESS_NAME, from, text, errorname );
-=======
-      }
->>>>>>> 7d3c92fc
+      }
       else if ( level >= M_INFO )
       {
         message( std::cout, M_INFO_NAME, from, text, errorname );
