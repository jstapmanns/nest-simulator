# -*- coding: utf-8 -*-
#
# gap_junctions_two_neurons.py
#
# This file is part of NEST.
#
# Copyright (C) 2004 The NEST Initiative
#
# NEST is free software: you can redistribute it and/or modify
# it under the terms of the GNU General Public License as published by
# the Free Software Foundation, either version 2 of the License, or
# (at your option) any later version.
#
# NEST is distributed in the hope that it will be useful,
# but WITHOUT ANY WARRANTY; without even the implied warranty of
# MERCHANTABILITY or FITNESS FOR A PARTICULAR PURPOSE.  See the
# GNU General Public License for more details.
#
# You should have received a copy of the GNU General Public License
# along with NEST.  If not, see <http://www.gnu.org/licenses/>.

"""Gap Junctions: Two neuron example
--------------------------------------

This script simulates two Hodgkin-Huxley neurons of type ``hh_psc_alpha_gap``
connected by a gap junction. Both neurons receive a constant current of
100.0 pA. The neurons are initialized with different membrane potentials and
synchronize over time due to the gap-junction connection.

"""

import nest
import pylab as pl
import numpy

nest.ResetKernel()

###############################################################################
# First we set the resolution of the simulation, create two neurons and
# create a ``voltmeter`` for recording.

nest.SetKernelStatus({'resolution': 0.05})

neuron = nest.Create('hh_psc_alpha_gap', 2)

vm = nest.Create('voltmeter', params={'interval': 0.1})

###############################################################################
# Then we set the constant current input, modify the inital membrane
# potential of one of the neurons and connect the neurons to the ``voltmeter``.

nest.SetStatus(neuron, {'I_e': 100.})
nest.SetStatus(neuron[0], {'V_m': -10.})

nest.Connect(vm, neuron, 'all_to_all')

###############################################################################
# In order to create the ``gap_junction`` connection we employ the
# ``all_to_all`` connection rule: Gap junctions are bidirectional connections,
# therefore we need to connect `neuron[0]` to `neuron[1]` and `neuron[1]` to
# `neuron[0]`:

nest.Connect(neuron, neuron,
<<<<<<< HEAD
             {'rule': 'all_to_all', 'autapses': False},
             {'synapse_model': 'gap_junction', 'weight': 0.5})
=======
             {'rule': 'all_to_all', 'allow_autapses': False},
             {'model': 'gap_junction', 'weight': 0.5})
>>>>>>> 7d8ef1dd

###############################################################################
# Finally we start the simulation and plot the membrane potentials of both
# neurons.

nest.Simulate(351.)

senders = nest.GetStatus(vm, 'events')[0]['senders']
times = nest.GetStatus(vm, 'events')[0]['times']
V = nest.GetStatus(vm, 'events')[0]['V_m']

pl.figure(1)
pl.plot(times[numpy.where(senders == 1)],
        V[numpy.where(senders == 1)], 'r-')
pl.plot(times[numpy.where(senders == 2)],
        V[numpy.where(senders == 2)], 'g-')
pl.xlabel('time (ms)')
pl.ylabel('membrane potential (mV)')
pl.show()<|MERGE_RESOLUTION|>--- conflicted
+++ resolved
@@ -61,13 +61,8 @@
 # `neuron[0]`:
 
 nest.Connect(neuron, neuron,
-<<<<<<< HEAD
-             {'rule': 'all_to_all', 'autapses': False},
-             {'synapse_model': 'gap_junction', 'weight': 0.5})
-=======
              {'rule': 'all_to_all', 'allow_autapses': False},
              {'model': 'gap_junction', 'weight': 0.5})
->>>>>>> 7d8ef1dd
 
 ###############################################################################
 # Finally we start the simulation and plot the membrane potentials of both
