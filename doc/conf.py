--- conflicted
+++ resolved
@@ -30,23 +30,13 @@
 
 import sys
 import os
-<<<<<<< HEAD
+
 import re
-=======
->>>>>>> 9cca04f2
 
 import pip
 
 import subprocess
 
-<<<<<<< HEAD
-# import shlex
-# import recommonmark
-
-from recommonmark.parser import CommonMarkParser
-from recommonmark.transform import AutoStructify
-=======
->>>>>>> 9cca04f2
 from subprocess import check_output, CalledProcessError
 
 # If extensions (or modules to document with autodoc) are in another directory,
