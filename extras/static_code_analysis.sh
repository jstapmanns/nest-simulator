--- conflicted
+++ resolved
@@ -298,15 +298,12 @@
       print_msg "MSGBLD0220: " "Files with unused/ill-defined Name objects:"
       echo -e $unused_names_errors | sed -e 's/^ *//'
       print_msg "" ""
-<<<<<<< HEAD
-=======
   fi
 
   if [ -n "$forbidden_types_errors" ]; then
       print_msg "MSGBLD0220: " "Files with forbidden types (hint: use types without _t suffix):"
       echo -e $forbidden_types_errors | sed -e 's/^ *//'
       print_msg "" ""
->>>>>>> 7e171217
   fi
 
   if [ "x$python_files_with_errors" != "x" ]; then
