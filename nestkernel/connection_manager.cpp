/*
 *  connection_manager.cpp
 *
 *  This file is part of NEST.
 *
 *  Copyright (C) 2004 The NEST Initiative
 *
 *  NEST is free software: you can redistribute it and/or modify
 *  it under the terms of the GNU General Public License as published by
 *  the Free Software Foundation, either version 2 of the License, or
 *  (at your option) any later version.
 *
 *  NEST is distributed in the hope that it will be useful,
 *  but WITHOUT ANY WARRANTY; without even the implied warranty of
 *  MERCHANTABILITY or FITNESS FOR A PARTICULAR PURPOSE.  See the
 *  GNU General Public License for more details.
 *
 *  You should have received a copy of the GNU General Public License
 *  along with NEST.  If not, see <http://www.gnu.org/licenses/>.
 *
 */

#include "connection_manager.h"

// Generated includes:
#include "config.h"

// C++ includes:
#include <cassert>
#include <cmath>
#include <iomanip>
#include <limits>
#include <set>
#include <algorithm>
#include <vector>

// Includes from libnestutil:
#include "compose.hpp"
#include "logging.h"

// Includes from nestkernel:
#include "conn_builder.h"
#include "conn_builder_factory.h"
#include "connection_label.h"
#include "connector_base.h"
#include "connector_model.h"
#include "delay_checker.h"
#include "exceptions.h"
#include "kernel_manager.h"
#include "mpi_manager_impl.h"
#include "nest_names.h"
#include "node.h"
#include "target_table_devices_impl.h"
#include "vp_manager_impl.h"

// Includes from sli:
#include "dictutils.h"
#include "sliexceptions.h"
#include "token.h"
#include "tokenutils.h"

nest::ConnectionManager::ConnectionManager()
  : connruledict_( new Dictionary() )
  , connbuilder_factories_()
  , min_delay_( 1 )
  , max_delay_( 1 )
  , keep_source_table_( true )
  , have_connections_changed_( true )
  , sort_connections_by_source_( true )
  , has_primary_connections_( false )
  , secondary_connections_exist_( false )
  , stdp_eps_( 1.0e-6 )
{
}

nest::ConnectionManager::~ConnectionManager()
{
  // Memory leak on purpose!
  // The ConnectionManager is deleted, when the network is deleted, and
  // this happens only, when main() is finished and we give the allocated memory
  // back to the system anyway. Hence, why bother cleaning up our highly
  // scattered connection infrastructure? They do not have any open files, which
  // need to be closed or similar.
}

void
nest::ConnectionManager::initialize()
{
  const thread num_threads = kernel().vp_manager.get_num_threads();
  connections_.resize( num_threads, NULL );
  secondary_recv_buffer_pos_.resize( num_threads, NULL );
  sort_connections_by_source_ = true;

#pragma omp parallel
  {
    const thread tid = kernel().vp_manager.get_thread_id();
    connections_[ tid ] = new std::vector< ConnectorBase* >(
      kernel().model_manager.get_num_synapse_prototypes() );
    secondary_recv_buffer_pos_[ tid ] =
      new std::vector< std::vector< size_t >* >();
  } // of omp parallel

  source_table_.initialize();
  target_table_.initialize();
  target_table_devices_.initialize();

  std::vector< DelayChecker > tmp2( kernel().vp_manager.get_num_threads() );
  delay_checkers_.swap( tmp2 );

  std::vector< std::vector< size_t > > tmp3(
    kernel().vp_manager.get_num_threads(), std::vector< size_t >() );
  num_connections_.swap( tmp3 );

  // The following line is executed by all processes, no need to communicate
  // this change in delays.
  min_delay_ = max_delay_ = 1;
}

void
nest::ConnectionManager::finalize()
{
  source_table_.finalize();
  target_table_.finalize();
  target_table_devices_.finalize();
  delete_connections_();

  delete_secondary_recv_buffer_pos();
}

void
nest::ConnectionManager::delete_secondary_recv_buffer_pos()
{
  for ( std::vector< std::vector< std::vector< size_t >* >* >::iterator it =
          secondary_recv_buffer_pos_.begin();
        it != secondary_recv_buffer_pos_.end();
        ++it )
  {
    for (
      std::vector< std::vector< size_t >* >::iterator iit = ( *it )->begin();
      iit != ( *it )->end();
      ++iit )
    {
      delete *iit;
    }
    delete *it;
  }
}

void
nest::ConnectionManager::set_status( const DictionaryDatum& d )
{
  for ( size_t i = 0; i < delay_checkers_.size(); ++i )
  {
    delay_checkers_[ i ].set_status( d );
  }

  updateValue< bool >( d, names::keep_source_table, keep_source_table_ );
  if ( not keep_source_table_
    and kernel().sp_manager.is_structural_plasticity_enabled() )
  {
    throw KernelException(
      "If structural plasticity is enabled, keep_source_table can not be set "
      "to false." );
  }

  updateValue< bool >(
    d, names::sort_connections_by_source, sort_connections_by_source_ );
  if ( not sort_connections_by_source_
    and kernel().sp_manager.is_structural_plasticity_enabled() )
  {
    throw KernelException(
      "If structural plasticity is enabled, sort_connections_by_source can not "
      "be set to false." );
  }
  //  Need to update the saved values if we have changed the delay bounds.
  if ( d->known( names::min_delay ) or d->known( names::max_delay ) )
  {
    update_delay_extrema_();
  }
}

nest::DelayChecker&
nest::ConnectionManager::get_delay_checker()
{
  return delay_checkers_[ kernel().vp_manager.get_thread_id() ];
}

void
nest::ConnectionManager::get_status( DictionaryDatum& dict )
{
  update_delay_extrema_();
  def< double >(
    dict, names::min_delay, Time( Time::step( min_delay_ ) ).get_ms() );
  def< double >(
    dict, names::max_delay, Time( Time::step( max_delay_ ) ).get_ms() );

  const size_t n = get_num_connections();
  def< long >( dict, names::num_connections, n );
  def< bool >( dict, names::keep_source_table, keep_source_table_ );
  def< bool >(
    dict, names::sort_connections_by_source, sort_connections_by_source_ );
}

DictionaryDatum
nest::ConnectionManager::get_synapse_status( const index source_gid,
  const index target_gid,
  const thread tid,
  const synindex syn_id,
  const index lcid ) const
{
  kernel().model_manager.assert_valid_syn_id( syn_id );

  DictionaryDatum dict( new Dictionary );
  ( *dict )[ names::source ] = source_gid;
  ( *dict )[ names::synapse_model ] = LiteralDatum(
    kernel().model_manager.get_synapse_prototype( syn_id ).get_name() );

  const Node* source =
    kernel().node_manager.get_node_or_proxy( source_gid, tid );
  const Node* target =
    kernel().node_manager.get_node_or_proxy( target_gid, tid );

  // synapses from neurons to neurons and from neurons to globally
  // receiving devices
  if ( ( source->has_proxies() and target->has_proxies()
         and ( *connections_[ tid ] )[ syn_id ] != NULL )
    or ( ( source->has_proxies() and not target->has_proxies()
         and not target->local_receiver()
         and ( *connections_[ tid ] )[ syn_id ] != NULL ) ) )
  {
    ( *connections_[ tid ] )[ syn_id ]->get_synapse_status( tid, lcid, dict );
  }
  else if ( source->has_proxies() and not target->has_proxies()
    and target->local_receiver() )
  {
    target_table_devices_.get_synapse_status_to_device(
      tid, source_gid, syn_id, dict, lcid );
  }
  else if ( not source->has_proxies() )
  {
    const index ldid = source->get_local_device_id();
    target_table_devices_.get_synapse_status_from_device(
      tid, ldid, syn_id, dict, lcid );
  }
  else
  {
    assert( false );
  }

  return dict;
}

void
nest::ConnectionManager::set_synapse_status( const index source_gid,
  const index target_gid,
  const thread tid,
  const synindex syn_id,
  const index lcid,
  const DictionaryDatum& dict )
{
  kernel().model_manager.assert_valid_syn_id( syn_id );

  const Node* source =
    kernel().node_manager.get_node_or_proxy( source_gid, tid );
  const Node* target =
    kernel().node_manager.get_node_or_proxy( target_gid, tid );

  try
  {
    // synapses from neurons to neurons and from neurons to globally
    // receiving devices
    if ( ( source->has_proxies() and target->has_proxies()
           and ( *connections_[ tid ] )[ syn_id ] != NULL )
      or ( ( source->has_proxies() and not target->has_proxies()
           and not target->local_receiver()
           and ( *connections_[ tid ] )[ syn_id ] != NULL ) ) )
    {
      ( *connections_[ tid ] )[ syn_id ]->set_synapse_status( lcid,
        dict,
        kernel().model_manager.get_synapse_prototype( syn_id, tid ) );
    }
    else if ( source->has_proxies() and not target->has_proxies()
      and target->local_receiver() )
    {
      target_table_devices_.set_synapse_status_to_device( tid,
        source_gid,
        syn_id,
        kernel().model_manager.get_synapse_prototype( syn_id, tid ),
        dict,
        lcid );
    }
    else if ( not source->has_proxies() )
    {
      const index ldid = source->get_local_device_id();
      target_table_devices_.set_synapse_status_from_device( tid,
        ldid,
        syn_id,
        kernel().model_manager.get_synapse_prototype( syn_id, tid ),
        dict,
        lcid );
    }
    else
    {
      assert( false );
    }
  }
  catch ( BadProperty& e )
  {
    throw BadProperty( String::compose(
      "Setting status of '%1' connecting from GID %2 to GID %3 via port %4: %5",
      kernel().model_manager.get_synapse_prototype( syn_id, tid ).get_name(),
      source_gid,
      target_gid,
      lcid,
      e.message() ) );
  }
}

void
nest::ConnectionManager::delete_connections_()
{
  for ( std::vector< std::vector< ConnectorBase* >* >::iterator it =
          connections_.begin();
        it != connections_.end();
        ++it )
  {
    for ( std::vector< ConnectorBase* >::iterator iit = ( *it )->begin();
          iit != ( *it )->end();
          ++iit )
    {
      delete *iit;
    }
    delete *it;
  }
  connections_.clear();
}

const nest::Time
nest::ConnectionManager::get_min_delay_time_() const
{
  Time min_delay = Time::pos_inf();

  std::vector< DelayChecker >::const_iterator it;
  for ( it = delay_checkers_.begin(); it != delay_checkers_.end(); ++it )
  {
    min_delay = std::min( min_delay, it->get_min_delay() );
  }

  return min_delay;
}

const nest::Time
nest::ConnectionManager::get_max_delay_time_() const
{
  Time max_delay = Time::get_resolution();

  std::vector< DelayChecker >::const_iterator it;
  for ( it = delay_checkers_.begin(); it != delay_checkers_.end(); ++it )
  {
    max_delay = std::max( max_delay, it->get_max_delay() );
  }

  return max_delay;
}

bool
nest::ConnectionManager::get_user_set_delay_extrema() const
{
  bool user_set_delay_extrema = false;

  std::vector< DelayChecker >::const_iterator it;
  for ( it = delay_checkers_.begin(); it != delay_checkers_.end(); ++it )
  {
    user_set_delay_extrema |= it->get_user_set_delay_extrema();
  }

  return user_set_delay_extrema;
}

nest::ConnBuilder*
nest::ConnectionManager::get_conn_builder( const std::string& name,
  GIDCollectionPTR sources,
  GIDCollectionPTR targets,
  const DictionaryDatum& conn_spec,
  const DictionaryDatum& syn_spec )
{
  const size_t rule_id = connruledict_->lookup( name );
  return connbuilder_factories_.at( rule_id )->create(
    sources, targets, conn_spec, syn_spec );
}

void
nest::ConnectionManager::calibrate( const TimeConverter& tc )
{
  for ( thread tid = 0; tid < kernel().vp_manager.get_num_threads(); ++tid )
  {
    delay_checkers_[ tid ].calibrate( tc );
  }
}

void
nest::ConnectionManager::connect( GIDCollectionPTR sources,
  GIDCollectionPTR targets,
  const DictionaryDatum& conn_spec,
  const DictionaryDatum& syn_spec )
{
  have_connections_changed_ = true;

  conn_spec->clear_access_flags();
  syn_spec->clear_access_flags();

  if ( not conn_spec->known( names::rule ) )
  {
    throw BadProperty( "Connectivity spec must contain connectivity rule." );
  }
  const Name rule_name =
    static_cast< const std::string >( ( *conn_spec )[ names::rule ] );

  if ( not connruledict_->known( rule_name ) )
  {
    throw BadProperty(
      String::compose( "Unknown connectivity rule: %1", rule_name ) );
  }

  const long rule_id = ( *connruledict_ )[ rule_name ];

  ConnBuilder* cb = connbuilder_factories_.at( rule_id )->create(
    sources, targets, conn_spec, syn_spec );
  assert( cb != 0 );

  // at this point, all entries in conn_spec and syn_spec have been checked
  ALL_ENTRIES_ACCESSED(
    *conn_spec, "Connect", "Unread dictionary entries in conn_spec: " );
  ALL_ENTRIES_ACCESSED(
    *syn_spec, "Connect", "Unread dictionary entries in syn_spec: " );

  cb->connect();
  delete cb;
}

void
nest::ConnectionManager::update_delay_extrema_()
{
  min_delay_ = get_min_delay_time_().get_steps();
  max_delay_ = get_max_delay_time_().get_steps();

  if ( not get_user_set_delay_extrema() )
  {
    // If no min/max_delay is set explicitly (SetKernelStatus), then the default
    // delay used by the SPBuilders have to be respected for the min/max_delay.
    min_delay_ =
      std::min( min_delay_, kernel().sp_manager.builder_min_delay() );
    max_delay_ =
      std::max( max_delay_, kernel().sp_manager.builder_max_delay() );
  }

  if ( kernel().mpi_manager.get_num_processes() > 1 )
  {
    std::vector< delay > min_delays( kernel().mpi_manager.get_num_processes() );
    min_delays[ kernel().mpi_manager.get_rank() ] = min_delay_;
    kernel().mpi_manager.communicate( min_delays );
    min_delay_ = *std::min_element( min_delays.begin(), min_delays.end() );

    std::vector< delay > max_delays( kernel().mpi_manager.get_num_processes() );
    max_delays[ kernel().mpi_manager.get_rank() ] = max_delay_;
    kernel().mpi_manager.communicate( max_delays );
    max_delay_ = *std::max_element( max_delays.begin(), max_delays.end() );
  }

  if ( min_delay_ == Time::pos_inf().get_steps() )
  {
    min_delay_ = Time::get_resolution().get_steps();
  }
}

// gid node thread syn_id dict delay weight
void
nest::ConnectionManager::connect( const index sgid,
  Node* target,
  thread target_thread,
  const synindex syn_id,
  const DictionaryDatum& params,
  const double delay,
  const double weight )
{
  kernel().model_manager.assert_valid_syn_id( syn_id );
  have_connections_changed_ = true;
  Node* source = kernel().node_manager.get_node_or_proxy( sgid, target_thread );

  // TODO481: Need to resolve this merge conflict. The subnet free branch use
  // connection_required, but 5g use different connection calls based on the
  // properties of source and target.
  // SubnetFree version:
  //  if ( connection_required( source, target, target_thread ) )
  //  {
  //    connect_(
  //        *source, *target, sgid, target_thread, syn, parmas, delay, weight );
  //  }

  // 5g version:

  const thread tid = kernel().vp_manager.get_thread_id();
  // normal nodes and devices with proxies -> normal nodes and devices with
  // proxies
  if ( source->has_proxies() and target->has_proxies() )
  {
    connect_(
      *source, *target, sgid, target_thread, syn_id, params, delay, weight );
  }
  // normal nodes and devices with proxies -> normal devices
  else if ( source->has_proxies() and not target->has_proxies()
    and target->local_receiver() )
  {
    // Connections to nodes with one node per process (MUSIC proxies
    // or similar devices) have to be established by the thread of the
    // target if the source is on the local process even though the
    // source may be a proxy on target_thread.
    const bool source_is_local = kernel().node_manager.is_local_node( source );
    if ( target->one_node_per_process() && source_is_local )
    {
      connect_to_device_(
        *source, *target, sgid, target_thread, syn_id, params, delay, weight );
      return;
    }

    // make sure source is on this MPI rank and on this thread
    if ( source->is_proxy()
      or ( not source->is_proxy() and source->get_thread() != tid ) )
    {
      return;
    }

    connect_to_device_(
      *source, *target, sgid, target_thread, syn_id, params, delay, weight );
  }
  // normal devices -> normal nodes and devices with proxies
  else if ( not source->has_proxies() and target->has_proxies() )
  {
    connect_from_device_(
      *source, *target, target_thread, syn_id, params, delay, weight );
  }
  // normal devices -> normal devices
  else if ( not source->has_proxies() and not target->has_proxies() )
  {
    // create connection only on suggested thread of target
    const thread suggested_thread = kernel().vp_manager.vp_to_thread(
      kernel().vp_manager.suggest_vp_for_gid( target->get_gid() ) );
    if ( suggested_thread == tid )
    {
      connect_from_device_(
        *source, *target, suggested_thread, syn_id, params, delay, weight );
    }
  }
  // globally receiving devices, e.g. volume transmitter
  else if ( not target->has_proxies() and not target->local_receiver() )
  {
    // we do not allow to connect a device to a global receiver at the moment
    if ( not source->has_proxies() )
    {
      return;
    }
    target = kernel().node_manager.get_node_or_proxy( target->get_gid(), tid );
    connect_( *source, *target, sgid, tid, syn_id, params, delay, weight );
  }
  else
  {
    assert( false );
  }
}

// gid gid dict
bool
nest::ConnectionManager::connect( const index sgid,
  const index tgid,
  const DictionaryDatum& params,
  const synindex syn_id )
{
  kernel().model_manager.assert_valid_syn_id( syn_id );
  have_connections_changed_ = true;
  if ( not kernel().node_manager.is_local_gid( tgid ) )
  {
    return false;
  }

  const thread tid = kernel().vp_manager.get_thread_id();
  Node* target = kernel().node_manager.get_node_or_proxy( tgid, tid );
  const thread target_thread = target->get_thread();
  Node* source = kernel().node_manager.get_node_or_proxy( sgid, target_thread );

  // TODO481: Need to resolve this merge conflict. The subnet free branch use
  // connection_required, but 5g use different connection calls based on the
  // properties of source and target.
  // SubnetFree version:
  //  if ( connection_required( source, target, target_thread ) )
  //  {
  //    connect_( *source, *target, sgid, target_thread, syn_id, params );
  //    return true;
  //  }
  //  return false;
  // 5g version:

  // normal nodes and devices with proxies -> normal nodes and devices with
  // proxies
  if ( source->has_proxies() and target->has_proxies() )
  {
    connect_( *source, *target, sgid, target_thread, syn_id, params );
  }
  // normal nodes and devices with proxies -> normal devices
  else if ( source->has_proxies() and not target->has_proxies()
    and target->local_receiver() )
  {
    // Connections to nodes with one node per process (MUSIC proxies
    // or similar devices) have to be established by the thread of the
    // target if the source is on the local process even though the
    // source may be a proxy on target_thread.
    const bool source_is_local = kernel().node_manager.is_local_node( source );
    if ( target->one_node_per_process() && source_is_local )
    {
      connect_to_device_(
        *source, *target, sgid, target_thread, syn_id, params );
      return true;
    }

    // make sure source is on this MPI rank
    if ( source->is_proxy()
      or ( not source->is_proxy() and source->get_thread() != tid ) )
    {
      return false;
    }

    connect_to_device_( *source, *target, sgid, target_thread, syn_id, params );
  }
  // normal devices -> normal nodes and devices with proxies
  else if ( not source->has_proxies() and target->has_proxies() )
  {
    connect_from_device_( *source, *target, target_thread, syn_id, params );
  }
  // normal devices -> normal devices
  else if ( not source->has_proxies() and not target->has_proxies() )
  {
    // create connection only on suggested thread of target
    const thread suggested_thread = kernel().vp_manager.vp_to_thread(
      kernel().vp_manager.suggest_vp_for_gid( target->get_gid() ) );
    if ( suggested_thread == tid )
    {
      connect_from_device_(
        *source, *target, suggested_thread, syn_id, params );
    }
  }
  // globally receiving devices, e.g. volume transmitter
  else if ( not target->has_proxies() and not target->local_receiver() )
  {
    // we do not allow to connect a device to a global receiver at the moment
    if ( not source->has_proxies() )
    {
      return false;
    }
    target = kernel().node_manager.get_node_or_proxy( tgid, tid );
    connect_( *source, *target, sgid, tid, syn_id, params );
  }
  else
  {
    assert( false );
  }

  // We did not exit prematurely due to proxies, so we have connected.
  return true;
}

void
nest::ConnectionManager::connect_( Node& s,
  Node& r,
  const index s_gid,
  const thread tid,
  const synindex syn_id,
  const DictionaryDatum& params,
  const double delay,
  const double weight )
{
  const bool is_primary =
    kernel().model_manager.get_synapse_prototype( syn_id, tid ).is_primary();

  kernel()
    .model_manager.get_synapse_prototype( syn_id, tid )
    .add_connection( s, r, connections_[ tid ], syn_id, params, delay, weight );
  source_table_.add_source( tid, syn_id, s_gid, is_primary );

  increase_connection_count( tid, syn_id );

  if ( is_primary )
  {
    has_primary_connections_ = true;
  }
  else
  {
    secondary_connections_exist_ = true;
  }
}

void
nest::ConnectionManager::connect_to_device_( Node& s,
  Node& r,
  const index s_gid,
  const thread tid,
  const synindex syn_id,
  const DictionaryDatum& params,
  const double delay,
  const double weight )
{
  // create entries in connection structure for connections to devices
  target_table_devices_.add_connection_to_device(
    s, r, s_gid, tid, syn_id, params, delay, weight );

  increase_connection_count( tid, syn_id );
}

void
nest::ConnectionManager::connect_from_device_( Node& s,
  Node& r,
  const thread tid,
  const synindex syn_id,
  const DictionaryDatum& params,
  const double delay,
  const double weight )
{
  // create entries in connections vector of devices
  target_table_devices_.add_connection_from_device(
    s, r, tid, syn_id, params, delay, weight );
  increase_connection_count( tid, syn_id );
}

void
nest::ConnectionManager::increase_connection_count( const thread tid,
  const synindex syn_id )
{
  if ( num_connections_[ tid ].size() <= syn_id )
  {
    num_connections_[ tid ].resize( syn_id + 1 );
  }
  ++num_connections_[ tid ][ syn_id ];
}

nest::index
nest::ConnectionManager::find_connection( const thread tid,
  const synindex syn_id,
  const index sgid,
  const index tgid )
{
  // lcid will hold the position of the /first/ connection from node
  // sgid to any local node or be invalid
  index lcid = source_table_.find_first_source( tid, syn_id, sgid );
  if ( lcid == invalid_index )
  {
    return invalid_index;
  }

  // lcid will hold the position of the /first/ connection from node
  // sgid to node tgid or be invalid
  lcid = ( *( *connections_[ tid ] )[ syn_id ] )
           .find_first_target( tid, lcid, tgid );
  if ( lcid != invalid_index )
  {
    return lcid;
  }

  return invalid_index;
}

void
nest::ConnectionManager::disconnect( const thread tid,
  const synindex syn_id,
  const index sgid,
  const index tgid )
{
  have_connections_changed_ = true;

  assert( syn_id != invalid_synindex );

  const index lcid = find_connection( tid, syn_id, sgid, tgid );

  if ( lcid == invalid_index ) // this function should only be called
                               // with a valid connection
  {
    throw InexistentConnection();
  }

  ( *( *connections_[ tid ] )[ syn_id ] ).disable_connection( lcid );
  source_table_.disable_connection( tid, syn_id, lcid );

  --num_connections_[ tid ][ syn_id ];
}

void
nest::ConnectionManager::data_connect_single( const index source_id,
  DictionaryDatum params,
  const index syn_id )
{
  // We extract the parameters from the dictionary explicitly since getValue()
  // for DoubleVectorDatum
  // copies the data into an array, from which the data must then be copied once
  // more.
  Dictionary::iterator di_s, di_t;

  // To save time, we first create the parameter dictionary for connect(), then
  // we copy
  // all keys from the original dictionary into the parameter dictionary.
  // We can the later use iterators to change the values inside the parameter
  // dictionary,
  // rather than using the lookup operator.
  // We also do the parameter checking here so that we can later use unsafe
  // operations.
  for ( di_s = ( *params ).begin(); di_s != ( *params ).end(); ++di_s )
  {
    DoubleVectorDatum const* tmp =
      dynamic_cast< DoubleVectorDatum* >( di_s->second.datum() );
    IntVectorDatum const* tmpint =
      dynamic_cast< IntVectorDatum* >( di_s->second.datum() );
    ArrayDatum* ad = dynamic_cast< ArrayDatum* >( di_s->second.datum() );
    if ( tmp == 0 )
    {

      std::string msg = String::compose(
        "Parameter '%1' must be a DoubleVectorArray or numpy.array. ",
        di_s->first.toString() );
      LOG( M_DEBUG, "DataConnect", msg );
      LOG( M_DEBUG, "DataConnect", "Trying to convert, but this takes time." );

      if ( tmpint )
      {
        std::vector< double >* data =
          new std::vector< double >( ( *tmpint )->begin(), ( *tmpint )->end() );
        DoubleVectorDatum* dvd = new DoubleVectorDatum( data );
        di_s->second = dvd;
      }
      else if ( ad )
      {
        std::vector< double >* data = new std::vector< double >;
        ad->toVector( *data );
        DoubleVectorDatum* dvd = new DoubleVectorDatum( data );
        di_s->second = dvd;
      }
      else
      {
        throw TypeMismatch( DoubleVectorDatum().gettypename().toString()
            + " or " + ArrayDatum().gettypename().toString(),
          di_s->second.datum()->gettypename().toString() );
      }
    }
  }

  const Token target_t = params->lookup2( names::target );
  DoubleVectorDatum const* ptarget_ids =
    static_cast< DoubleVectorDatum* >( target_t.datum() );
  const std::vector< double >& target_ids( **ptarget_ids );

  // Only to check consistent
  const Token weight_t = params->lookup2( names::weight );
  DoubleVectorDatum const* pweights =
    static_cast< DoubleVectorDatum* >( weight_t.datum() );

  const Token delay_t = params->lookup2( names::delay );
  DoubleVectorDatum const* pdelays =
    static_cast< DoubleVectorDatum* >( delay_t.datum() );


  bool complete_wd_lists = ( ( *ptarget_ids )->size() == ( *pweights )->size()
    and ( *pweights )->size() == ( *pdelays )->size() );
  // check if we have consistent lists for weights and delays
  if ( not complete_wd_lists )
  {
    LOG( M_ERROR,
      "DataConnect",
      "All lists in the parameter dictionary must be of equal size." );
    throw DimensionMismatch();
  }

#pragma omp parallel private( di_s )
  {
    thread tid = kernel().vp_manager.get_thread_id();
    DictionaryDatum par_i( new Dictionary() );

    size_t n_targets = target_ids.size();
    for ( index i = 0; i < n_targets; ++i )
    {
      Node* target = 0;
      try
      {
        target =
          kernel().node_manager.get_node_or_proxy( target_ids[ i ], tid );
      }
      catch ( UnknownNode& e )
      {
        std::string msg = String::compose(
          "Target with ID %1 does not exist. "
          "The connection will be ignored.",
          target_ids[ i ] );
        if ( not e.message().empty() )
        {
          msg += "\nDetails: " + e.message();
        }
        LOG( M_WARNING, "DataConnect", msg.c_str() );
        continue;
      }

      if ( target->get_thread() != tid )
      {
        continue;
      }

      // here we fill a parameter dictionary with the values of the current loop
      // index.
      for ( di_s = ( *params ).begin(); di_s != ( *params ).end(); ++di_s )
      {
        DoubleVectorDatum const* tmp =
          static_cast< DoubleVectorDatum* >( di_s->second.datum() );
        const std::vector< double >& tmpvec = **tmp;
        par_i->insert( di_s->first, Token( new DoubleDatum( tmpvec[ i ] ) ) );
      }

      try
      {
        connect( source_id, target_ids[ i ], par_i, syn_id );
      }
      catch ( UnexpectedEvent& e )
      {
        std::string msg = String::compose(
          "Target with ID %1 does not support the connection. "
          "The connection will be ignored.",
          target_ids[ i ] );
        if ( not e.message().empty() )
        {
          msg += "\nDetails: " + e.message();
        }
        LOG( M_WARNING, "DataConnect", msg.c_str() );
        continue;
      }
      catch ( IllegalConnection& e )
      {
        std::string msg = String::compose(
          "Target with ID %1 does not support the connection. "
          "The connection will be ignored.",
          target_ids[ i ] );
        if ( not e.message().empty() )
        {
          msg += "\nDetails: " + e.message();
        }
        LOG( M_WARNING, "DataConnect", msg.c_str() );
        continue;
      }
      catch ( UnknownReceptorType& e )
      {
        std::string msg = String::compose(
          "In Connection from global source ID %1 to target ID %2: "
          "Target does not support requested receptor type. "
          "The connection will be ignored",
          source_id,
          target_ids[ i ] );
        if ( not e.message().empty() )
        {
          msg += "\nDetails: " + e.message();
        }
        LOG( M_WARNING, "DataConnect", msg.c_str() );
        continue;
      }
    }
  }
}

bool
nest::ConnectionManager::data_connect_connectome( const ArrayDatum& connectome )
{
  for ( Token* ct = connectome.begin(); ct != connectome.end(); ++ct )
  {
    DictionaryDatum cd = getValue< DictionaryDatum >( *ct );
    index target_gid = static_cast< size_t >( ( *cd )[ names::target ] );
    Node* target_node = kernel().node_manager.get_node_or_proxy( target_gid );
    size_t thr = target_node->get_thread();

    size_t syn_id = 0;
    index source_gid = ( *cd )[ names::source ];

    Token synmodel = cd->lookup( names::synapse_model );
    if ( not synmodel.empty() )
    {
      std::string synmodel_name = getValue< std::string >( synmodel );
      synmodel =
        kernel().model_manager.get_synapsedict()->lookup( synmodel_name );
      if ( not synmodel.empty() )
      {
        syn_id = static_cast< size_t >( synmodel );
      }
      else
      {
        throw UnknownModelName( synmodel_name );
      }
    }
    Node* source_node = kernel().node_manager.get_node_or_proxy( source_gid );
    connect_( *source_node, *target_node, source_gid, thr, syn_id, cd );
  }
  return true;
}

void
nest::ConnectionManager::trigger_update_weight( const long vt_id,
  const std::vector< spikecounter >& dopa_spikes,
  const double t_trig )
{
  const thread tid = kernel().vp_manager.get_thread_id();

  for ( std::vector< ConnectorBase* >::iterator it =
          ( *connections_[ tid ] ).begin();
        it != ( *connections_[ tid ] ).end();
        ++it )
  {
    if ( *it != NULL )
    {
      ( *it )->trigger_update_weight( vt_id,
        tid,
        dopa_spikes,
        t_trig,
        kernel().model_manager.get_synapse_prototypes( tid ) );
    }
  }
}

size_t
nest::ConnectionManager::get_num_target_data( const thread tid ) const
{
  size_t num_connections = 0;
  for ( synindex syn_id = 0; syn_id < ( *connections_[ tid ] ).size();
        ++syn_id )
  {
    if ( ( *connections_[ tid ] )[ syn_id ] != NULL )
    {
      num_connections += source_table_.num_unique_sources( tid, syn_id );
    }
  }
  return num_connections;
}

size_t
nest::ConnectionManager::get_num_connections() const
{
  size_t num_connections = 0;
  for ( index t = 0; t < num_connections_.size(); ++t )
  {
    for ( index s = 0; s < num_connections_[ t ].size(); ++s )
    {
      num_connections += num_connections_[ t ][ s ];
    }
  }

  return num_connections;
}

size_t
nest::ConnectionManager::get_num_connections( const synindex syn_id ) const
{
  size_t num_connections = 0;
  for ( index t = 0; t < num_connections_.size(); ++t )
  {
    if ( num_connections_[ t ].size() > syn_id )
    {
      num_connections += num_connections_[ t ][ syn_id ];
    }
  }

  return num_connections;
}

ArrayDatum
nest::ConnectionManager::get_connections( const DictionaryDatum& params ) const
{
  std::deque< ConnectionID > connectome;
  const Token& source_t = params->lookup( names::source );
  const Token& target_t = params->lookup( names::target );
  const Token& syn_model_t = params->lookup( names::synapse_model );
  GIDCollectionPTR source_a = GIDCollectionPTR( 0 );
  GIDCollectionPTR target_a = GIDCollectionPTR( 0 );

  long synapse_label = UNLABELED_CONNECTION;
  updateValue< long >( params, names::synapse_label, synapse_label );

  if ( not source_t.empty() )
  {
    source_a = getValue< GIDCollectionDatum >( source_t );
    if ( not source_a->valid() )
    {
      throw KernelException(
        "GetConnection requires valid source GIDCollection." );
    }
  }
  if ( not target_t.empty() )
  {
    target_a = getValue< GIDCollectionDatum >( target_t );
    if ( not target_a->valid() )
    {
      throw KernelException(
        "GetConnection requires valid target GIDCollection." );
    }
  }

  // if connections have changed, (re-)build presynaptic infrastructure,
  // as this may involve sorting connections by source gids
  if ( have_connections_changed() )
  {
    if ( not kernel().simulation_manager.has_been_simulated() )
    {
      kernel().model_manager.create_secondary_events_prototypes();
    }
#pragma omp parallel
    {
      const thread tid = kernel().vp_manager.get_thread_id();
      kernel().simulation_manager.update_connection_infrastructure( tid );
    }
  }

  size_t syn_id = 0;

  // First we check, whether a synapse model is given.
  // If not, we will iterate all.
  if ( not syn_model_t.empty() )
  {
    Name synmodel_name = getValue< Name >( syn_model_t );
    const Token synmodel =
      kernel().model_manager.get_synapsedict()->lookup( synmodel_name );
    if ( not synmodel.empty() )
    {
      syn_id = static_cast< size_t >( synmodel );
    }
    else
    {
      throw UnknownModelName( synmodel_name.toString() );
    }
    get_connections( connectome, source_a, target_a, syn_id, synapse_label );
  }
  else
  {
    for ( syn_id = 0;
          syn_id < kernel().model_manager.get_num_synapse_prototypes();
          ++syn_id )
    {
      get_connections( connectome, source_a, target_a, syn_id, synapse_label );
    }
  }

  ArrayDatum result;
  result.reserve( connectome.size() );

  while ( not connectome.empty() )
  {
    result.push_back( ConnectionDatum( connectome.front() ) );
    connectome.pop_front();
  }

  return result;
}

// Helper method, that removes ConnectionIDs from input deque and
// appends them to output deque.
static inline std::deque< nest::ConnectionID >&
extend_connectome( std::deque< nest::ConnectionID >& out,
  std::deque< nest::ConnectionID >& in )
{
  while ( not in.empty() )
  {
    out.push_back( in.front() );
    in.pop_front();
  }

  return out;
}

void
nest::ConnectionManager::split_to_neuron_device_vectors_( const thread tid,
  TokenArray const* gid_token_array,
  std::vector< index >& neuron_gids,
  std::vector< index >& device_gids ) const
{
  for ( size_t t_id = 0; t_id < gid_token_array->size(); ++t_id )
  {
    const index gid = gid_token_array->get( t_id );
    if ( kernel().node_manager.get_node( gid, tid )->has_proxies() )
    {
      neuron_gids.push_back( gid );
    }
    else
    {
      device_gids.push_back( gid );
    }
  }
}

void
nest::ConnectionManager::get_connections(
  std::deque< ConnectionID >& connectome,
  GIDCollectionPTR source,
  GIDCollectionPTR target,
  synindex syn_id,
  long synapse_label ) const
{
  if ( is_source_table_cleared() )
  {
    throw KernelException(
      "Invalid attempt to access connection information: source table was "
      "cleared." );
  }

  const size_t num_connections = get_num_connections( syn_id );

  if ( num_connections == 0 )
  {
    return;
  }

  if ( not source.valid() and not target.valid() )
  {
#pragma omp parallel
    {
      thread tid = kernel().vp_manager.get_thread_id();

      std::deque< ConnectionID > conns_in_thread;

      ConnectorBase* connections = ( *connections_[ tid ] )[ syn_id ];
      if ( connections != NULL )
      {
        // passing target_gid = 0 ignores target_gid while getting connections
        const size_t num_connections_in_thread = connections->size();
        for ( index lcid = 0; lcid < num_connections_in_thread; ++lcid )
        {
          const index source_gid = source_table_.get_gid( tid, syn_id, lcid );
          connections->get_connection(
            source_gid, 0, tid, lcid, synapse_label, conns_in_thread );
        }
      }

      target_table_devices_.get_connections(
        0, 0, tid, syn_id, synapse_label, conns_in_thread );

      if ( conns_in_thread.size() > 0 )
      {
#pragma omp critical( get_connections )
        {
          extend_connectome( connectome, conns_in_thread );
        }
      }
    } // of omp parallel
    return;
  } // if
  else if ( not source.valid() and target.valid() )
  {
#pragma omp parallel
    {
      thread tid = kernel().vp_manager.get_thread_id();

      std::deque< ConnectionID > conns_in_thread;

      // Split targets into neuron- and device-vectors.
      std::vector< index > target_neuron_gids;
      std::vector< index > target_device_gids;
      split_to_neuron_device_vectors_(
        tid, target, target_neuron_gids, target_device_gids );

      ConnectorBase* connections = ( *connections_[ tid ] )[ syn_id ];
      if ( connections != NULL )
      {
<<<<<<< HEAD
        GIDCollection::const_iterator t_id = target->begin();
        for ( ; t_id < target->end(); ++t_id )
        {
          const index target_gid = ( *t_id ).gid;
=======
        for ( std::vector< index >::const_iterator t_gid =
                target_neuron_gids.begin();
              t_gid != target_neuron_gids.end();
              ++t_gid )
        {
>>>>>>> 4caa1d6d

          std::vector< index > source_lcids;
          connections->get_source_lcids( tid, *t_gid, source_lcids );

          for ( size_t i = 0; i < source_lcids.size(); ++i )
          {
            conns_in_thread.push_back( ConnectionDatum( ConnectionID(
              source_table_.get_gid( tid, syn_id, source_lcids[ i ] ),
              *t_gid,
              tid,
              syn_id,
              source_lcids[ i ] ) ) );
          }
          // target_table_devices_ contains connections both to and from
          // devices.
          target_table_devices_.get_connections_from_devices_(
            0, *t_gid, tid, syn_id, synapse_label, conns_in_thread );
        }
      }

<<<<<<< HEAD
      GIDCollection::const_iterator t_id = target->begin();
      for ( ; t_id < target->end(); ++t_id )
      {
        const index target_gid = ( *t_id ).gid;
        target_table_devices_.get_connections(
          0, target_gid, tid, syn_id, synapse_label, conns_in_thread );
=======
      for (
        std::vector< index >::const_iterator t_gid = target_device_gids.begin();
        t_gid != target_device_gids.end();
        ++t_gid )
      {
        target_table_devices_.get_connections_to_devices_(
          0, *t_gid, tid, syn_id, synapse_label, conns_in_thread );
>>>>>>> 4caa1d6d
      }

      if ( conns_in_thread.size() > 0 )
      {
#pragma omp critical( get_connections )
        {
          extend_connectome( connectome, conns_in_thread );
        }
      }
    } // of omp parallel
    return;
  } // else if
  else if ( source.valid() )
  {
#pragma omp parallel
    {
      thread tid = kernel().vp_manager.get_thread_id();

      std::deque< ConnectionID > conns_in_thread;

<<<<<<< HEAD
=======
      std::vector< index > sources;
      source->toVector( sources );
      std::sort( sources.begin(), sources.end() );

      // Split targets into neuron- and device-vectors.
      std::vector< index > target_neuron_gids;
      std::vector< index > target_device_gids;
      if ( target != 0 )
      {
        split_to_neuron_device_vectors_(
          tid, target, target_neuron_gids, target_device_gids );
      }

>>>>>>> 4caa1d6d
      const ConnectorBase* connections = ( *connections_[ tid ] )[ syn_id ];
      if ( connections != NULL )
      {
        const size_t num_connections_in_thread = connections->size();
        for ( index lcid = 0; lcid < num_connections_in_thread; ++lcid )
        {
          const index source_gid = source_table_.get_gid( tid, syn_id, lcid );
          if ( source->contains( source_gid ) )
          {
            if ( not target.valid() )
            {
              // passing target_gid = 0 ignores target_gid while getting
              // connections
              connections->get_connection(
                source_gid, 0, tid, lcid, synapse_label, conns_in_thread );
            }
            else
            {
<<<<<<< HEAD
              GIDCollection::const_iterator t_id = target->begin();
              for ( ; t_id != target->end(); ++t_id )
              {
                size_t target_gid = ( *t_id ).gid;
=======
              for ( std::vector< index >::const_iterator t_gid =
                      target_neuron_gids.begin();
                    t_gid != target_neuron_gids.end();
                    ++t_gid )
              {
>>>>>>> 4caa1d6d
                connections->get_connection( source_gid,
                  *t_gid,
                  tid,
                  lcid,
                  synapse_label,
                  conns_in_thread );
              }
            }
          }
        }
      }

      GIDCollection::const_iterator s_id = source->begin();
      for ( ; s_id != source->end(); ++s_id )
      {
        const index source_gid = ( *s_id ).gid;
        if ( not target.valid() )
        {
          target_table_devices_.get_connections(
            source_gid, 0, tid, syn_id, synapse_label, conns_in_thread );
        }
        else
        {
<<<<<<< HEAD
          GIDCollection::const_iterator t_id = target->begin();
          for ( ; t_id != target->end(); ++t_id )
          {
            const index target_gid = ( *t_id ).gid;
            target_table_devices_.get_connections( source_gid,
              target_gid,
              tid,
              syn_id,
              synapse_label,
              conns_in_thread );
=======
          for ( std::vector< index >::const_iterator t_gid =
                  target_neuron_gids.begin();
                t_gid != target_neuron_gids.end();
                ++t_gid )
          {
            // target_table_devices_ contains connections both to and from
            // devices.
            target_table_devices_.get_connections_from_devices_(
              source_gid, *t_gid, tid, syn_id, synapse_label, conns_in_thread );
          }
          for ( std::vector< index >::const_iterator t_gid =
                  target_device_gids.begin();
                t_gid != target_device_gids.end();
                ++t_gid )
          {
            target_table_devices_.get_connections_to_devices_(
              source_gid, *t_gid, tid, syn_id, synapse_label, conns_in_thread );
>>>>>>> 4caa1d6d
          }
        }
      }

      if ( conns_in_thread.size() > 0 )
      {
#pragma omp critical( get_connections )
        {
          extend_connectome( connectome, conns_in_thread );
        }
      }
    } // of omp parallel
    return;
  } // else if
}

void
nest::ConnectionManager::get_source_gids_( const thread tid,
  const synindex syn_id,
  const index tgid,
  std::vector< index >& sources )
{
  std::vector< index > source_lcids;
  if ( ( *connections_[ tid ] )[ syn_id ] != NULL )
  {
    ( *( *connections_[ tid ] )[ syn_id ] )
      .get_source_lcids( tid, tgid, source_lcids );
    source_table_.get_source_gids( tid, syn_id, source_lcids, sources );
  }
}

void
nest::ConnectionManager::get_sources( const std::vector< index >& targets,
  const index syn_id,
  std::vector< std::vector< index > >& sources )
{
  sources.resize( targets.size() );
  for ( std::vector< std::vector< index > >::iterator i = sources.begin();
        i != sources.end();
        ++i )
  {
    ( *i ).clear();
  }

  for ( thread tid = 0; tid < kernel().vp_manager.get_num_threads(); ++tid )
  {
    for ( size_t i = 0; i < targets.size(); ++i )
    {
      get_source_gids_( tid, syn_id, targets[ i ], sources[ i ] );
    }
  }
}

void
nest::ConnectionManager::get_targets( const std::vector< index >& sources,
  const index syn_id,
  const std::string& post_synaptic_element,
  std::vector< std::vector< index > >& targets )
{
  targets.resize( sources.size() );
  for ( std::vector< std::vector< index > >::iterator i = targets.begin();
        i != targets.end();
        ++i )
  {
    ( *i ).clear();
  }

  for ( thread tid = 0; tid < kernel().vp_manager.get_num_threads(); ++tid )
  {
    for ( size_t i = 0; i < sources.size(); ++i )
    {
      const index start_lcid =
        source_table_.find_first_source( tid, syn_id, sources[ i ] );
      if ( start_lcid != invalid_index )
      {
        ( *( *connections_[ tid ] )[ syn_id ] )
          .get_target_gids(
            tid, start_lcid, post_synaptic_element, targets[ i ] );
      }
    }
  }
}

void
nest::ConnectionManager::sort_connections( const thread tid )
{
  assert( not source_table_.is_cleared() );
  if ( sort_connections_by_source_ )
  {
    for ( synindex syn_id = 0; syn_id < ( *connections_[ tid ] ).size();
          ++syn_id )
    {
      if ( ( *connections_[ tid ] )[ syn_id ] != NULL )
      {
        ( *( *connections_[ tid ] )[ syn_id ] )
          .sort_connections(
            *source_table_.get_thread_local_sources( tid )[ syn_id ] );
      }
    }
    remove_disabled_connections( tid );
  }
}

void
nest::ConnectionManager::reserve_connections( const thread tid,
  const synindex syn_id,
  const size_t count )
{
  kernel()
    .model_manager.get_synapse_prototype( syn_id, tid )
    .reserve_connections( connections_[ tid ], syn_id, count );

  source_table_.reserve( tid, syn_id, count );
}

void
nest::ConnectionManager::compute_target_data_buffer_size()
{
  // determine number of target data on this rank; since each thread
  // has its own datastructures, we need to count connections on every
  // thread separately to compute the total number of sources
  size_t num_target_data = 0;
  for ( thread tid = 0; tid < kernel().vp_manager.get_num_threads(); ++tid )
  {
    num_target_data += get_num_target_data( tid );
  }

  // determine maximum number of target data across all ranks, because
  // all ranks need identically sized buffers
  std::vector< long > global_num_target_data(
    kernel().mpi_manager.get_num_processes() );
  global_num_target_data[ kernel().mpi_manager.get_rank() ] = num_target_data;
  kernel().mpi_manager.communicate( global_num_target_data );
  const size_t max_num_target_data =
    *std::max_element(
      global_num_target_data.begin(), global_num_target_data.end() );

  // MPI buffers should have at least two entries per process
  const size_t min_num_target_data =
    2 * kernel().mpi_manager.get_num_processes();

  // adjust target data buffers accordingly
  if ( min_num_target_data < max_num_target_data )
  {
    kernel().mpi_manager.set_buffer_size_target_data( max_num_target_data );
  }
  else
  {
    kernel().mpi_manager.set_buffer_size_target_data( min_num_target_data );
  }
}

void
nest::ConnectionManager::compute_compressed_secondary_recv_buffer_positions(
  const thread tid )
{
#pragma omp single
  {
    buffer_pos_of_source_gid_syn_id_.clear();
  }

  source_table_.compute_buffer_pos_for_unique_secondary_sources(
    tid, buffer_pos_of_source_gid_syn_id_ );
  secondary_recv_buffer_pos_[ tid ]->resize(
    connections_[ tid ]->size(), NULL );

  const size_t chunk_size_secondary_events_in_int =
    kernel().mpi_manager.get_chunk_size_secondary_events_in_int();

  const synindex syn_id_end = connections_[ tid ]->size();
  for ( synindex syn_id = 0; syn_id < syn_id_end; ++syn_id )
  {
    std::vector< size_t >*& positions =
      ( *secondary_recv_buffer_pos_[ tid ] )[ syn_id ];

    if ( ( *connections_[ tid ] )[ syn_id ] != NULL )
    {
      if ( not kernel()
                 .model_manager.get_synapse_prototype( syn_id, tid )
                 .is_primary() )
      {
        positions = new std::vector< size_t >();
        const size_t lcid_end = get_num_connections_( tid, syn_id );
        ( *positions ).resize( lcid_end, 0 );

        // compute and store buffer position, this connection should
        // read secondary events from
        for ( size_t lcid = 0; lcid < lcid_end; ++lcid )
        {
          const index source_gid = source_table_.get_gid( tid, syn_id, lcid );
          const thread source_rank =
            kernel().mpi_manager.get_process_id_of_gid( source_gid );
          ( *positions )[ lcid ] =
            buffer_pos_of_source_gid_syn_id_
              [ source_table_.pack_source_gid_and_syn_id( source_gid, syn_id ) ]
            + chunk_size_secondary_events_in_int * source_rank;
        }
      }
    }
  }
}

bool
nest::ConnectionManager::connection_required( Node*& source,
  Node*& target,
  thread tid )
{
  // The caller has to check and guarantee that the target is not a
  // proxy and that it is on thread tid.
  assert( not target->is_proxy() );
  thread target_vp = target->get_vp();
  assert( kernel().vp_manager.is_local_vp( target_vp ) );
  assert( kernel().vp_manager.vp_to_thread( target_vp ) == tid );

  // Connections to nodes with proxies (neurons or devices with
  // proxies) which are local to tid have always to be
  // established, independently of where and what type the source node
  // is.
  if ( target->has_proxies() )
  {
    return true;
  }

  // Local receivers are all devices that collect data only from
  // thread-local nodes.
  if ( target->local_receiver() )
  {
    // Connections to nodes with one node per process (MUSIC proxies
    // or similar devices) have to be established by the thread of the
    // target if the source is on the local process even though the
    // source may be a proxy on tid.
    const bool source_is_local = kernel().node_manager.is_local_node( source );
    if ( target->one_node_per_process() && source_is_local )
    {
      return true;
    }

    // Connections from nodes with proxies (neurons or devices with
    // proxies) to devices are only created if source is not a proxy
    // and source and target are both on thread tid
    const thread source_thread = source->get_thread();
    const bool source_is_proxy = source->is_proxy();
    if ( source->has_proxies() and source_thread == tid
      and not source_is_proxy )
    {
      return true;
    }

    // Connections from devices to devices are established only on the
    // vp that is suggested for the target node. In this case, we also
    // set the pointer to the source node on the target's thread.
    if ( not source->has_proxies() )
    {
      const index target_gid = target->get_gid();
      target_vp = kernel().vp_manager.suggest_vp_for_gid( target_gid );
      const bool target_vp_local = kernel().vp_manager.is_local_vp( target_vp );
      const thread target_thread =
        kernel().vp_manager.vp_to_thread( target_vp );

      if ( target_vp_local && target_thread == tid )
      {
        const index source_gid = source->get_gid();
        source =
          kernel().node_manager.get_node_or_proxy( source_gid, target_thread );
        return true;
      }
    }
  }

  // Globally receiving nodes (e.g. the volume transmitter) have to be
  // connected regardless of where the source is. However, we
  // currently prohibit connections from devices to global receivers.
  else
  {
    if ( source->has_proxies() )
    {
      return true;
    }

    std::string msg = String::compose(
      "Devices ('%1' in this case) cannot be "
      "connected to global receivers ('%2' in this case).",
      source->get_name(),
      source->get_name() );
    throw IllegalConnection( msg );
  }

  return false;
}

void
nest::ConnectionManager::set_stdp_eps( const double stdp_eps )
{
  if ( not( stdp_eps < Time::get_resolution().get_ms() ) )
  {
    throw KernelException(
      "The epsilon used for spike-time comparison in STDP must be less "
      "than the simulation resolution." );
  }
  else if ( stdp_eps < 0 )
  {
    throw KernelException(
      "The epsilon used for spike-time comparison in STDP must not be "
      "negative." );
  }
  else
  {
    stdp_eps_ = stdp_eps;

    std::ostringstream os;
    os << "Epsilon for spike-time comparison in STDP was set to "
       << std::setprecision( std::numeric_limits< long double >::digits10 )
       << stdp_eps_ << ".";

    LOG( M_INFO, "ConnectionManager::set_stdp_eps", os.str() );
  }
}

// recv_buffer can not be a const reference as iterators used in
// secondary events must not be const
bool
nest::ConnectionManager::deliver_secondary_events( const thread tid,
  const bool called_from_wfr_update,
  std::vector< unsigned int >& recv_buffer )
{
  const std::vector< ConnectorModel* >& cm =
    kernel().model_manager.get_synapse_prototypes( tid );
  const Time stamp =
    kernel().simulation_manager.get_slice_origin() + Time::step( 1 );
  const std::vector< std::vector< size_t >* >& positions_tid =
    ( *secondary_recv_buffer_pos_[ tid ] );
  const synindex syn_id_end = positions_tid.size();
  for ( synindex syn_id = 0; syn_id < syn_id_end; ++syn_id )
  {
    if ( not called_from_wfr_update
      or ( called_from_wfr_update
           and kernel()
                 .model_manager.get_synapse_prototypes( tid )[ syn_id ]
                 ->supports_wfr() ) )
    {
      if ( positions_tid[ syn_id ] != NULL )
      {
        SecondaryEvent& prototype =
          kernel().model_manager.get_secondary_event_prototype( syn_id, tid );

        index lcid = 0;
        const size_t lcid_end = ( *positions_tid[ syn_id ] ).size();
        while ( lcid < lcid_end )
        {
          std::vector< unsigned int >::iterator readpos =
            recv_buffer.begin() + ( *positions_tid[ syn_id ] )[ lcid ];
          prototype << readpos;
          prototype.set_stamp( stamp );

          // send delivers event to all targets with the same source
          // and returns to how many targets this event was delivered
          lcid += ( *( *connections_[ tid ] )[ syn_id ] )
                    .send( tid, lcid, cm, prototype );
        }
      }
    }
  }

  // read waveform relaxation done marker from last position in every
  // chunk
  bool done = true;
  const size_t chunk_size_in_int =
    kernel().mpi_manager.get_chunk_size_secondary_events_in_int();
  for ( thread rank = 0; rank < kernel().mpi_manager.get_num_processes();
        ++rank )
  {
    done = done and recv_buffer[ ( rank + 1 ) * chunk_size_in_int - 1 ];
  }
  return done;
}

void
nest::ConnectionManager::compress_secondary_send_buffer_pos( const thread tid )
{
  target_table_.compress_secondary_send_buffer_pos( tid );
}

void
nest::ConnectionManager::remove_disabled_connections( const thread tid )
{
  std::vector< ConnectorBase* >& connectors = *connections_[ tid ];

  for ( synindex syn_id = 0; syn_id < connectors.size(); ++syn_id )
  {
    if ( connectors[ syn_id ] == NULL )
    {
      continue;
    }
    const index first_disabled_index =
      source_table_.remove_disabled_sources( tid, syn_id );
    if ( first_disabled_index != invalid_index )
    {
      ( *connectors[ syn_id ] )
        .remove_disabled_connections( first_disabled_index );
    }
  }
}

void
nest::ConnectionManager::resize_connections()
{
  kernel().vp_manager.assert_single_threaded();

  // resize data structures for connections between neurons
  for ( thread tid = 0; tid < kernel().vp_manager.get_num_threads(); ++tid )
  {
    connections_[ tid ]->resize(
      kernel().model_manager.get_num_synapse_prototypes(), NULL );
    source_table_.resize_sources( tid );
  }

  // resize data structures for connections between neurons and
  // devices
  target_table_devices_.resize_to_number_of_synapse_types();
}

void
nest::ConnectionManager::sync_has_primary_connections()
{
  has_primary_connections_ =
    kernel().mpi_manager.any_true( has_primary_connections_ );
}

void
nest::ConnectionManager::check_secondary_connections_exist()
{
  secondary_connections_exist_ =
    kernel().mpi_manager.any_true( secondary_connections_exist_ );
}<|MERGE_RESOLUTION|>--- conflicted
+++ resolved
@@ -1173,14 +1173,15 @@
 
 void
 nest::ConnectionManager::split_to_neuron_device_vectors_( const thread tid,
-  TokenArray const* gid_token_array,
+  GIDCollectionPTR gidcoll,
   std::vector< index >& neuron_gids,
   std::vector< index >& device_gids ) const
 {
-  for ( size_t t_id = 0; t_id < gid_token_array->size(); ++t_id )
-  {
-    const index gid = gid_token_array->get( t_id );
-    if ( kernel().node_manager.get_node( gid, tid )->has_proxies() )
+  GIDCollection::const_iterator t_id = gidcoll->begin();
+  for ( ; t_id < gidcoll->end(); ++t_id )
+  {
+    const index gid = ( *t_id ).gid;
+    if ( kernel().node_manager.get_node_or_proxy( gid, tid )->has_proxies() )
     {
       neuron_gids.push_back( gid );
     }
@@ -1264,27 +1265,21 @@
       ConnectorBase* connections = ( *connections_[ tid ] )[ syn_id ];
       if ( connections != NULL )
       {
-<<<<<<< HEAD
-        GIDCollection::const_iterator t_id = target->begin();
-        for ( ; t_id < target->end(); ++t_id )
-        {
-          const index target_gid = ( *t_id ).gid;
-=======
         for ( std::vector< index >::const_iterator t_gid =
                 target_neuron_gids.begin();
               t_gid != target_neuron_gids.end();
               ++t_gid )
         {
->>>>>>> 4caa1d6d
+          const index target_gid = *t_gid;
 
           std::vector< index > source_lcids;
-          connections->get_source_lcids( tid, *t_gid, source_lcids );
+          connections->get_source_lcids( tid, target_gid, source_lcids );
 
           for ( size_t i = 0; i < source_lcids.size(); ++i )
           {
             conns_in_thread.push_back( ConnectionDatum( ConnectionID(
               source_table_.get_gid( tid, syn_id, source_lcids[ i ] ),
-              *t_gid,
+              target_gid,
               tid,
               syn_id,
               source_lcids[ i ] ) ) );
@@ -1296,14 +1291,6 @@
         }
       }
 
-<<<<<<< HEAD
-      GIDCollection::const_iterator t_id = target->begin();
-      for ( ; t_id < target->end(); ++t_id )
-      {
-        const index target_gid = ( *t_id ).gid;
-        target_table_devices_.get_connections(
-          0, target_gid, tid, syn_id, synapse_label, conns_in_thread );
-=======
       for (
         std::vector< index >::const_iterator t_gid = target_device_gids.begin();
         t_gid != target_device_gids.end();
@@ -1311,7 +1298,6 @@
       {
         target_table_devices_.get_connections_to_devices_(
           0, *t_gid, tid, syn_id, synapse_label, conns_in_thread );
->>>>>>> 4caa1d6d
       }
 
       if ( conns_in_thread.size() > 0 )
@@ -1332,22 +1318,15 @@
 
       std::deque< ConnectionID > conns_in_thread;
 
-<<<<<<< HEAD
-=======
-      std::vector< index > sources;
-      source->toVector( sources );
-      std::sort( sources.begin(), sources.end() );
-
       // Split targets into neuron- and device-vectors.
       std::vector< index > target_neuron_gids;
       std::vector< index > target_device_gids;
-      if ( target != 0 )
+      if ( target.valid() )
       {
         split_to_neuron_device_vectors_(
           tid, target, target_neuron_gids, target_device_gids );
       }
 
->>>>>>> 4caa1d6d
       const ConnectorBase* connections = ( *connections_[ tid ] )[ syn_id ];
       if ( connections != NULL )
       {
@@ -1366,18 +1345,11 @@
             }
             else
             {
-<<<<<<< HEAD
-              GIDCollection::const_iterator t_id = target->begin();
-              for ( ; t_id != target->end(); ++t_id )
-              {
-                size_t target_gid = ( *t_id ).gid;
-=======
               for ( std::vector< index >::const_iterator t_gid =
                       target_neuron_gids.begin();
                     t_gid != target_neuron_gids.end();
                     ++t_gid )
               {
->>>>>>> 4caa1d6d
                 connections->get_connection( source_gid,
                   *t_gid,
                   tid,
@@ -1401,18 +1373,6 @@
         }
         else
         {
-<<<<<<< HEAD
-          GIDCollection::const_iterator t_id = target->begin();
-          for ( ; t_id != target->end(); ++t_id )
-          {
-            const index target_gid = ( *t_id ).gid;
-            target_table_devices_.get_connections( source_gid,
-              target_gid,
-              tid,
-              syn_id,
-              synapse_label,
-              conns_in_thread );
-=======
           for ( std::vector< index >::const_iterator t_gid =
                   target_neuron_gids.begin();
                 t_gid != target_neuron_gids.end();
@@ -1430,7 +1390,6 @@
           {
             target_table_devices_.get_connections_to_devices_(
               source_gid, *t_gid, tid, syn_id, synapse_label, conns_in_thread );
->>>>>>> 4caa1d6d
           }
         }
       }
