--- conflicted
+++ resolved
@@ -129,13 +129,10 @@
 extern const Name Delta_T;
 extern const Name Delta_V;
 extern const Name d;
-<<<<<<< HEAD
-extern const Name dampening_factor;
-=======
 extern const Name dI_syn_ex;
 extern const Name dI_syn_in;
 extern const Name dU;
->>>>>>> 582b178b
+extern const Name dampening_factor;
 extern const Name data;
 extern const Name data_path;
 extern const Name data_prefix;
@@ -274,14 +271,11 @@
 extern const Name inner_radius;
 extern const Name instant_unblock_NMDA;
 extern const Name instantiations;
+extern const Name Interpol_Order;
 extern const Name interval;
 extern const Name is_refractory;
 
-<<<<<<< HEAD
-extern const Name keep_source_table;
 extern const Name keep_traces;
-=======
->>>>>>> 582b178b
 extern const Name Kplus;
 extern const Name Kplus_triplet;
 extern const Name keep_source_table;
@@ -305,11 +299,8 @@
 extern const Name lookuptable_2;
 extern const Name lower_left;
 
-<<<<<<< HEAD
 extern const Name m_adam;
-=======
 extern const Name major_axis;
->>>>>>> 582b178b
 extern const Name make_symmetric;
 extern const Name mask;
 extern const Name max;
@@ -488,9 +479,6 @@
 extern const Name tau;
 extern const Name tau_1;
 extern const Name tau_2;
-<<<<<<< HEAD
-extern const Name tau_a;
-=======
 extern const Name tau_Ca;
 extern const Name tau_D_KNa;
 extern const Name tau_Delta;
@@ -498,9 +486,8 @@
 extern const Name tau_Mg_slow_NMDA;
 extern const Name tau_P;
 extern const Name tau_V_th;
->>>>>>> 582b178b
+extern const Name tau_a;
 extern const Name tau_ahp;
-extern const Name tau_alpha;
 extern const Name tau_bar_bar;
 extern const Name tau_c;
 extern const Name tau_decay;
@@ -577,14 +564,9 @@
 extern const Name u_bar_minus;
 extern const Name u_bar_plus;
 extern const Name u_ref_squared;
-<<<<<<< HEAD
-extern const Name update;
 extern const Name update_interval;
-extern const Name update_node;
+extern const Name upper_right;
 extern const Name use_adam;
-=======
-extern const Name upper_right;
->>>>>>> 582b178b
 extern const Name use_wfr;
 
 extern const Name V_T;
