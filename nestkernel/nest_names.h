/*
 *  nest_names.h
 *
 *  This file is part of NEST.
 *
 *  Copyright (C) 2004 The NEST Initiative
 *
 *  NEST is free software: you can redistribute it and/or modify
 *  it under the terms of the GNU General Public License as published by
 *  the Free Software Foundation, either version 2 of the License, or
 *  (at your option) any later version.
 *
 *  NEST is distributed in the hope that it will be useful,
 *  but WITHOUT ANY WARRANTY; without even the implied warranty of
 *  MERCHANTABILITY or FITNESS FOR A PARTICULAR PURPOSE.  See the
 *  GNU General Public License for more details.
 *
 *  You should have received a copy of the GNU General Public License
 *  along with NEST.  If not, see <http://www.gnu.org/licenses/>.
 *
 */

#ifndef NEST_NAMES_H
#define NEST_NAMES_H

// Generated includes:
#include "config.h"

// Includes from sli:
#include "name.h"

namespace nest
{

/**
 * This namespace contains global Name objects. These can be used in
 * Node::get_status and Node::set_status to make data exchange more
 * efficient and consistent. Creating a Name from a std::string is in
 * O(log n), for n the number of Names already created. Using
 * predefined names makes data exchange much more efficient as it
 * uses integer comparisons instead of string comparisons internally.
 *
 * The Name declarations below and the definitions in nest_names.cpp
 * are sorted alphabetically with lower case letters preceding upper
 * case letters. The ordering of the names has to be the same in both
 * this file and the .cpp file.
 *
 * See testsuite/unittests/test_unused_names.py for a test that checks
 * if a) Name declarations and definitions are consistent
 *    b) all Name objects defined are also actually used.
 */
namespace names
{
extern const Name AMPA;
extern const Name ASCurrents;
extern const Name ASCurrents_sum;
extern const Name A_LTD;
extern const Name A_LTD_const;
extern const Name A_LTP;
extern const Name A_minus;
extern const Name A_plus;
extern const Name Act_m;
extern const Name Act_n;
extern const Name Aminus;
extern const Name Aminus_triplet;
extern const Name Aplus;
extern const Name Aplus_triplet;
extern const Name a;
extern const Name a_acausal;
extern const Name a_causal;
extern const Name a_thresh_th;
extern const Name a_thresh_tl;
extern const Name acceptable_latency;
extern const Name activity;
extern const Name adapting_threshold;
extern const Name adaptive_spike_buffers;
extern const Name adaptive_target_buffers;
extern const Name after_spike_currents;
extern const Name ahp_bug;
extern const Name allow_autapses;
extern const Name allow_multapses;
extern const Name allow_offgrid_times;
extern const Name allow_oversized_mask;
extern const Name alpha;
extern const Name alpha_1;
extern const Name alpha_2;
extern const Name amplitude;
extern const Name amplitude_times;
extern const Name amplitude_values;
extern const Name anchor;
extern const Name archiver_length;
extern const Name asc_amps;
extern const Name asc_decay;
extern const Name asc_init;
extern const Name asc_r;
extern const Name available;
extern const Name azimuth_angle;

extern const Name b;
extern const Name batch_size;
extern const Name beta;
extern const Name beta1_adam;
extern const Name beta2_adam;
extern const Name beta_Ca;
extern const Name biological_time;
extern const Name box;
extern const Name buffer_size;
extern const Name buffer_size_spike_data;
extern const Name buffer_size_target_data;

extern const Name C_m;
extern const Name Ca;
extern const Name c;
extern const Name c_1;
extern const Name c_2;
extern const Name c_3;
extern const Name capacity;
extern const Name center;
extern const Name circular;
extern const Name clear;
extern const Name comparator;
extern const Name configbit_0;
extern const Name configbit_1;
extern const Name connection_count;
extern const Name connection_type;
extern const Name consistent_integration;
extern const Name continuous;
extern const Name count_covariance;
extern const Name count_histogram;
extern const Name covariance;

extern const Name Delta_T;
extern const Name Delta_V;
extern const Name d;
extern const Name dI_syn_ex;
extern const Name dI_syn_in;
extern const Name dU;
extern const Name dampening_factor;
extern const Name data;
extern const Name data_path;
extern const Name data_prefix;
extern const Name dead_time;
extern const Name dead_time_random;
extern const Name dead_time_shape;
extern const Name delay;
extern const Name delay_u_bars;
extern const Name deliver_interval;
extern const Name delta;
extern const Name delta_P;
extern const Name delta_tau;
extern const Name delta_u;
extern const Name dendritic_curr;
extern const Name dendritic_exc;
extern const Name dendritic_inh;
extern const Name dg;
extern const Name dg_ex;
extern const Name dg_in;
extern const Name dict_miss_is_error;
extern const Name diffusion_factor;
extern const Name dimension;
extern const Name distal_curr;
extern const Name distal_exc;
extern const Name distal_inh;
extern const Name drift_factor;
extern const Name driver_readout_time;
extern const Name dt;

extern const Name E_K;
extern const Name E_L;
extern const Name E_Na;
extern const Name E_ahp;
extern const Name E_ex;
extern const Name E_in;
extern const Name E_rev;
extern const Name E_rev_AMPA;
extern const Name E_rev_GABA_A;
extern const Name E_rev_GABA_B;
extern const Name E_rev_KNa;
extern const Name E_rev_NMDA;
extern const Name E_rev_NaP;
extern const Name E_rev_T;
extern const Name E_rev_h;
extern const Name E_rr;
extern const Name E_sfa;
extern const Name edge_wrap;
extern const Name element_type;
extern const Name elements;
extern const Name elementsize;
extern const Name ellipsoidal;
extern const Name elliptical;
extern const Name eps;
extern const Name epsilon_adam;
extern const Name equilibrate;
extern const Name eta;
extern const Name events;
extern const Name extent;

extern const Name file_extension;
extern const Name filename;
extern const Name filenames;
extern const Name frequency;
extern const Name frozen;

extern const Name GABA_A;
extern const Name GABA_B;
extern const Name g;
extern const Name g_AMPA;
extern const Name g_GABA_A;
extern const Name g_GABA_B;
extern const Name g_K;
extern const Name g_KL;
extern const Name g_Kv1;
extern const Name g_Kv3;
extern const Name g_L;
extern const Name g_NMDA;
extern const Name g_Na;
extern const Name g_NaL;
extern const Name g_ahp;
extern const Name g_ex;
extern const Name g_in;
extern const Name g_m;
extern const Name g_pd;
extern const Name g_peak_AMPA;
extern const Name g_peak_GABA_A;
extern const Name g_peak_GABA_B;
extern const Name g_peak_KNa;
extern const Name g_peak_NMDA;
extern const Name g_peak_NaP;
extern const Name g_peak_T;
extern const Name g_peak_h;
extern const Name g_ps;
extern const Name g_rr;
extern const Name g_sfa;
extern const Name g_sp;
extern const Name gamma_shape;
extern const Name gaussian;
extern const Name global_id;
extern const Name grid3d;
extern const Name grid;
extern const Name growth_curve;
extern const Name growth_factor_buffer_spike_data;
extern const Name growth_factor_buffer_target_data;
extern const Name growth_rate;
extern const Name gsl_error_tol;

extern const Name h;
extern const Name has_connections;
extern const Name has_delay;
extern const Name histogram;
extern const Name histogram_correction;

extern const Name I;
extern const Name I_KNa;
extern const Name I_NaP;
extern const Name I_T;
extern const Name I_ahp;
extern const Name I_e;
extern const Name I_h;
extern const Name I_sp;
extern const Name I_stc;
extern const Name I_syn;
extern const Name I_syn_ex;
extern const Name I_syn_in;
extern const Name Inact_h;
extern const Name Inact_p;
extern const Name Interpol_Order;
extern const Name indegree;
extern const Name index_map;
extern const Name individual_spike_trains;
extern const Name init_flag;
extern const Name inner_radius;
extern const Name instant_unblock_NMDA;
extern const Name instantiations;
extern const Name Interpol_Order;
extern const Name interval;
extern const Name is_refractory;

extern const Name keep_traces;
extern const Name Kplus;
extern const Name Kplus_triplet;
extern const Name keep_source_table;
extern const Name kernel;

extern const Name label;
extern const Name learning_rate;
extern const Name lambda;
extern const Name lambda_0;
extern const Name learning_signal;
extern const Name len_kernel;
extern const Name len_eprop_hist;
extern const Name len_ls_per_syn;
extern const Name linear;
extern const Name linear_summation;
extern const Name local;
extern const Name local_num_threads;
extern const Name local_spike_counter;
extern const Name lookuptable_0;
extern const Name lookuptable_1;
extern const Name lookuptable_2;
extern const Name lower_left;

extern const Name m_adam;
extern const Name major_axis;
extern const Name make_symmetric;
extern const Name mask;
extern const Name max;
extern const Name max_buffer_size_spike_data;
extern const Name max_buffer_size_target_data;
extern const Name max_delay;
extern const Name max_num_syn_models;
extern const Name mean;
extern const Name memory;
extern const Name message_times;
extern const Name messages;
extern const Name min;
extern const Name min_delay;
extern const Name minor_axis;
extern const Name model;
extern const Name ms_per_tic;
extern const Name mu;
extern const Name mu_minus;
extern const Name mu_plus;
extern const Name mult_coupling;
extern const Name music_channel;

extern const Name N;
extern const Name NMDA;
extern const Name N_channels;
extern const Name N_NaP;
extern const Name N_T;
extern const Name n;
extern const Name n_events;
extern const Name n_messages;
extern const Name n_proc;
extern const Name n_receptors;
extern const Name n_synapses;
extern const Name network_size;
extern const Name neuron;
extern const Name next_readout_time;
extern const Name no_synapses;
extern const Name node_uses_wfr;
extern const Name noise;
extern const Name noisy_rate;
extern const Name num_connections;
extern const Name num_processes;
extern const Name number_of_connections;

extern const Name off_grid_spiking;
extern const Name offset;
extern const Name offsets;
extern const Name omega;
extern const Name order;
extern const Name origin;
extern const Name other;
extern const Name outdegree;
extern const Name outer_radius;
extern const Name overwrite_files;

extern const Name P;
extern const Name p;
extern const Name p_copy;
extern const Name p_transmit;
extern const Name pairwise_bernoulli_on_source;
extern const Name pairwise_bernoulli_on_target;
extern const Name phase;
extern const Name phi_max;
extern const Name polar_angle;
extern const Name polar_axis;
extern const Name port;
extern const Name port_name;
extern const Name port_width;
extern const Name ports;
extern const Name positions;
extern const Name post_synaptic_element;
extern const Name post_trace;
extern const Name pre_synaptic_element;
extern const Name precise_times;
extern const Name precision;
extern const Name print_time;
extern const Name proximal_curr;
extern const Name proximal_exc;
extern const Name proximal_inh;
extern const Name psi;
extern const Name published;
extern const Name pulse_times;

extern const Name q_rr;
extern const Name q_sfa;
extern const Name q_stc;

extern const Name radius;
extern const Name rate;
extern const Name rate_reg;
extern const Name rate_slope;
extern const Name rate_times;
extern const Name rate_values;
extern const Name readout_cycle_duration;
extern const Name readout_signal;
extern const Name recall_duration;
extern const Name receptor_type;
extern const Name receptor_types;
extern const Name receptors;
extern const Name record_from;
extern const Name record_to;
extern const Name recordables;
extern const Name recorder;
extern const Name recording_backends;
extern const Name rectangular;
extern const Name rectify_output;
extern const Name rectify_rate;
extern const Name recv_buffer_size_secondary_events;
extern const Name refractory_input;
extern const Name registered;
extern const Name regression;
extern const Name relative_amplitude;
extern const Name requires_symmetric;
extern const Name reset_pattern;
extern const Name resolution;
extern const Name rho;
extern const Name rho_0;
extern const Name rng_seed;
extern const Name rng_type;
extern const Name rng_types;
extern const Name rport;
extern const Name rule;

extern const Name S;
extern const Name S_act_NMDA;
extern const Name sdev;
extern const Name senders;
extern const Name send_buffer_size_secondary_events;
extern const Name shape;
extern const Name shift_now_spikes;
extern const Name shrink_factor_buffer_spike_data;
extern const Name sigma;
extern const Name sigmoid;
extern const Name sion_chunksize;
extern const Name sion_collective;
extern const Name sion_n_files;
extern const Name size_of;
extern const Name soma_curr;
extern const Name soma_exc;
extern const Name soma_inh;
extern const Name sort_connections_by_source;
extern const Name source;
extern const Name spherical;
extern const Name spike_dependent_threshold;
extern const Name spike_multiplicities;
extern const Name spike_times;
extern const Name spike_weights;
extern const Name start;
extern const Name state;
extern const Name std;
extern const Name std_mod;
extern const Name stimulator;
extern const Name stimulus_source;
extern const Name step;
extern const Name stop;
extern const Name structural_plasticity_synapses;
extern const Name structural_plasticity_update_interval;
extern const Name synapse_id;
extern const Name synapse_label;
extern const Name synapse_model;
extern const Name synapse_modelid;
extern const Name synapse_parameters;
extern const Name synapses_per_driver;
extern const Name synaptic_elements;
extern const Name synaptic_elements_param;
extern const Name synaptic_endpoint;

extern const Name T_max;
extern const Name T_min;
extern const Name Tstart;
extern const Name Tstop;
extern const Name t_clamp;
extern const Name t_ref;
extern const Name t_ref_abs;
extern const Name t_ref_remaining;
extern const Name t_ref_tot;
extern const Name t_spike;
extern const Name target;
extern const Name target_firing_rate;
extern const Name target_rate;
extern const Name target_signal;
extern const Name target_thread;
extern const Name targets;
extern const Name tau;
extern const Name tau_1;
extern const Name tau_2;
extern const Name tau_Ca;
extern const Name tau_D_KNa;
extern const Name tau_Delta;
extern const Name tau_Mg_fast_NMDA;
extern const Name tau_Mg_slow_NMDA;
extern const Name tau_P;
extern const Name tau_V_th;
extern const Name tau_a;
extern const Name tau_ahp;
extern const Name tau_bar_bar;
extern const Name tau_c;
extern const Name tau_decay;
extern const Name tau_decay_AMPA;
extern const Name tau_decay_GABA_A;
extern const Name tau_decay_GABA_B;
extern const Name tau_decay_NMDA;
extern const Name tau_decay_ex;
extern const Name tau_decay_in;
extern const Name tau_epsp;
extern const Name tau_eta;
extern const Name tau_fac;
extern const Name tau_m;
extern const Name tau_max;
extern const Name tau_minus;
extern const Name tau_minus_stdp;
extern const Name tau_minus_triplet;
extern const Name tau_n;
extern const Name tau_plus;
extern const Name tau_plus_triplet;
extern const Name tau_psc;
extern const Name tau_rec;
extern const Name tau_reset;
extern const Name tau_rise;
extern const Name tau_rise_AMPA;
extern const Name tau_rise_GABA_A;
extern const Name tau_rise_GABA_B;
extern const Name tau_rise_NMDA;
extern const Name tau_rise_ex;
extern const Name tau_rise_in;
extern const Name tau_rr;
extern const Name tau_sfa;
extern const Name tau_spike;
extern const Name tau_stc;
extern const Name tau_syn;
extern const Name tau_syn_ex;
extern const Name tau_syn_in;
extern const Name tau_theta;
extern const Name tau_v;
extern const Name tau_vacant;
extern const Name tau_w;
extern const Name tau_x;
extern const Name tau_z;
extern const Name th_spike_add;
extern const Name th_spike_decay;
extern const Name th_voltage_decay;
extern const Name th_voltage_index;
extern const Name theta;
extern const Name theta_eq;
extern const Name theta_ex;
extern const Name theta_in;
extern const Name theta_minus;
extern const Name theta_plus;
extern const Name thread;
extern const Name thread_local_id;
extern const Name threshold;
extern const Name threshold_spike;
extern const Name threshold_voltage;
extern const Name tics_per_ms;
extern const Name tics_per_step;
#ifdef TIMER_DETAILED
extern const Name time_collocate_spike_data;
extern const Name time_communicate_spike_data;
extern const Name time_communicate_target_data;
extern const Name time_deliver_spike_data;
extern const Name time_gather_spike_data;
extern const Name time_gather_target_data;
extern const Name time_update;
#endif
extern const Name time_communicate_prepare;
extern const Name time_construction_connect;
extern const Name time_construction_create;
extern const Name time_in_steps;
extern const Name time_simulate;
extern const Name times;
extern const Name to_do;
extern const Name total_num_virtual_procs;
extern const Name type_id;

extern const Name U;
extern const Name U_m;
extern const Name u;
extern const Name u_bar_bar;
extern const Name u_bar_minus;
extern const Name u_bar_plus;
extern const Name u_ref_squared;
extern const Name update_interval;
extern const Name upper_right;
<<<<<<< HEAD
extern const Name use_adam;
=======
extern const Name use_compressed_spikes;
>>>>>>> 34086f8d
extern const Name use_wfr;

extern const Name V_T;
extern const Name V_T_star;
extern const Name V_act_NMDA;
extern const Name V_clamp;
extern const Name V_epsp;
extern const Name V_m;
extern const Name V_min;
extern const Name V_noise;
extern const Name V_peak;
extern const Name V_reset;
extern const Name V_th;
extern const Name V_th_alpha_1;
extern const Name V_th_alpha_2;
extern const Name V_th_max;
extern const Name V_th_rest;
extern const Name V_th_v;
extern const Name v_adam;
extern const Name val_eta;
extern const Name voltage_clamp;
extern const Name voltage_reset_add;
extern const Name voltage_reset_fraction;
extern const Name vp;
extern const Name vt;

extern const Name w;
extern const Name weight;
extern const Name weight_per_lut_entry;
extern const Name weight_recorder;
extern const Name weighted_spikes_ex;
extern const Name weighted_spikes_in;
extern const Name weights;
extern const Name wfr_comm_interval;
extern const Name wfr_interpolation_order;
extern const Name wfr_max_iterations;
extern const Name wfr_tol;
extern const Name with_reset;
extern const Name Wmax;
extern const Name Wmin;

extern const Name x;
extern const Name x_bar;

extern const Name y1;
extern const Name y2;
extern const Name y;
extern const Name y_0;
extern const Name y_1;

extern const Name z;
extern const Name z_connected;
} // namespace names

} // namespace nest

#endif /* #ifndef NEST_NAMES_H */<|MERGE_RESOLUTION|>--- conflicted
+++ resolved
@@ -271,7 +271,6 @@
 extern const Name inner_radius;
 extern const Name instant_unblock_NMDA;
 extern const Name instantiations;
-extern const Name Interpol_Order;
 extern const Name interval;
 extern const Name is_refractory;
 
@@ -584,11 +583,8 @@
 extern const Name u_ref_squared;
 extern const Name update_interval;
 extern const Name upper_right;
-<<<<<<< HEAD
 extern const Name use_adam;
-=======
 extern const Name use_compressed_spikes;
->>>>>>> 34086f8d
 extern const Name use_wfr;
 
 extern const Name V_T;
