/*
 *  nest_names.h
 *
 *  This file is part of NEST.
 *
 *  Copyright (C) 2004 The NEST Initiative
 *
 *  NEST is free software: you can redistribute it and/or modify
 *  it under the terms of the GNU General Public License as published by
 *  the Free Software Foundation, either version 2 of the License, or
 *  (at your option) any later version.
 *
 *  NEST is distributed in the hope that it will be useful,
 *  but WITHOUT ANY WARRANTY; without even the implied warranty of
 *  MERCHANTABILITY or FITNESS FOR A PARTICULAR PURPOSE.  See the
 *  GNU General Public License for more details.
 *
 *  You should have received a copy of the GNU General Public License
 *  along with NEST.  If not, see <http://www.gnu.org/licenses/>.
 *
 */

#ifndef NEST_NAMES_H
#define NEST_NAMES_H

// Includes from sli:
#include "name.h"

namespace nest
{

/**
 * This namespace contains global Name objects. These can be used in
 * Node::get_status and Node::set_status to make data exchange more
 * efficient and consistent. Creating a Name from a std::string is in
 * O(log n), for n the number of Names already created. Using
 * predefined names makes data exchange much more efficient as it
 * uses integer comparisons instead of string comparisons internally.
 *
 * The Name declarations below and the definitions in nest_names.cpp
 * are sorted alphabetically with lower case letters preceding upper
 * case letters. The ordering of the names has to be the same in both
 * this file and the .cpp file.
 *
 * See testsuite/unittests/test_unused_names.py for a test that checks
 * if a) Name declarations and definitions are consistent
 *    b) all Name objects defined are also actually used.
 */
namespace names
{
extern const Name a;
extern const Name a_acausal;
extern const Name a_causal;
extern const Name A_LTD;
extern const Name A_LTD_const;
extern const Name A_LTP;
extern const Name A_minus;
extern const Name A_plus;
extern const Name a_thresh_th;
extern const Name a_thresh_tl;
extern const Name acceptable_latency;
extern const Name accumulator;
extern const Name Act_m;
extern const Name Act_n;
extern const Name activity;
extern const Name adaptive_spike_buffers;
extern const Name adaptive_target_buffers;
extern const Name ahp_bug;
extern const Name allow_offgrid_spikes;
extern const Name allow_offgrid_times;
extern const Name alpha;
extern const Name alpha_1;
extern const Name alpha_2;
extern const Name Aminus;
extern const Name Aminus_triplet;
extern const Name AMPA;
extern const Name amplitude;
extern const Name amplitude_times;
extern const Name amplitude_values;
extern const Name Aplus;
extern const Name Aplus_triplet;
extern const Name archiver_length;
extern const Name autapses;
extern const Name available;

extern const Name b;
extern const Name beta;
extern const Name beta_Ca;
extern const Name binary;
extern const Name buffer_size_secondary_events;
extern const Name buffer_size_spike_data;
extern const Name buffer_size_target_data;

extern const Name c;
extern const Name c_1;
extern const Name c_2;
extern const Name c_3;
extern const Name C_m;
extern const Name Ca;
extern const Name calibrate;
extern const Name calibrate_node;
extern const Name capacity;
extern const Name clear;
extern const Name close_after_simulate;
extern const Name close_on_reset;
extern const Name configbit_0;
extern const Name configbit_1;
extern const Name connection_count;
extern const Name consistent_integration;
extern const Name continuous;
extern const Name count_covariance;
extern const Name count_histogram;
extern const Name covariance;
extern const Name currents;
extern const Name customdict;

extern const Name d;
extern const Name data;
extern const Name data_path;
extern const Name data_prefix;
extern const Name dead_time;
extern const Name dead_time_random;
extern const Name dead_time_shape;
extern const Name delay;
extern const Name delay_u_bars;
extern const Name delays;
extern const Name deliver_interval;
extern const Name delta;
extern const Name delta_P;
extern const Name Delta_T;
extern const Name delta_tau;
extern const Name delta_u;
extern const Name Delta_V;
extern const Name dg;
extern const Name dg_ex;
extern const Name dg_in;
extern const Name dI_syn_ex;
extern const Name dI_syn_in;
extern const Name dict_miss_is_error;
extern const Name diffusion_factor;
extern const Name distal_curr;
extern const Name distal_exc;
extern const Name distal_inh;
extern const Name distribution;
extern const Name drift_factor;
extern const Name driver_readout_time;
extern const Name dt;
extern const Name dU;

extern const Name E_ahp;
extern const Name E_ex;
extern const Name E_in;
extern const Name E_K;
extern const Name E_L;
extern const Name E_Na;
extern const Name E_rev;
extern const Name E_rev_AMPA;
extern const Name E_rev_GABA_A;
extern const Name E_rev_GABA_B;
extern const Name E_rev_h;
extern const Name E_rev_KNa;
extern const Name E_rev_NaP;
extern const Name E_rev_NMDA;
extern const Name E_rev_T;
extern const Name E_rr;
extern const Name E_sfa;
extern const Name element_type;
extern const Name elementsize;
extern const Name eps;
extern const Name equilibrate;
extern const Name error;
extern const Name eta;
extern const Name events;
extern const Name ex_spikes;

extern const Name fbuffer_size;
extern const Name file;
extern const Name file_extension;
extern const Name filenames;
extern const Name flush_after_simulate;
extern const Name flush_records;
extern const Name frequency;
extern const Name frozen;

extern const Name g;
extern const Name g_ahp;
extern const Name g_AMPA;
extern const Name g_ex;
extern const Name g_GABA_A;
extern const Name g_GABA_B;
extern const Name g_in;
extern const Name g_K;
extern const Name g_KL;
extern const Name g_Kv1;
extern const Name g_Kv3;
extern const Name g_L;
extern const Name g_Na;
extern const Name g_NaL;
extern const Name g_NMDA;
extern const Name g_pd;
extern const Name g_ps;
extern const Name g_peak_AMPA;
extern const Name g_peak_GABA_A;
extern const Name g_peak_GABA_B;
extern const Name g_peak_h;
extern const Name g_peak_KNa;
extern const Name g_peak_NaP;
extern const Name g_peak_NMDA;
extern const Name g_peak_T;
extern const Name g_rr;
extern const Name g_sfa;
extern const Name g_sp;
extern const Name GABA_A;
extern const Name GABA_B;
extern const Name gamma_shape;
extern const Name gaussian;
extern const Name global_id;
extern const Name grng;
extern const Name grng_seed;
extern const Name growth_curve;
extern const Name growth_factor_buffer_spike_data;
extern const Name growth_factor_buffer_target_data;
extern const Name growth_rate;
extern const Name gsl_error_tol;

extern const Name h;
extern const Name has_connections;
extern const Name has_delay;
extern const Name histogram;
extern const Name histogram_correction;
extern const Name HMIN;

extern const Name I;
extern const Name I_ahp;
extern const Name I_e;
extern const Name I_h;
extern const Name I_KNa;
extern const Name I_NaP;
extern const Name I_sp;
extern const Name I_stc;
extern const Name I_syn;
extern const Name I_syn_ex;
extern const Name I_syn_in;
extern const Name I_T;
extern const Name in_spikes;
extern const Name Inact_h;
extern const Name Inact_p;
extern const Name indegree;
extern const Name index_map;
extern const Name individual_spike_trains;
extern const Name init_flag;
extern const Name instant_unblock_NMDA;
extern const Name instantiations;
extern const Name Interpol_Order;
extern const Name interval;
extern const Name is_refractory;

extern const Name keep_source_table;
extern const Name Kplus;
extern const Name Kplus_triplet;

extern const Name label;
extern const Name lambda;
extern const Name lambda_0;
extern const Name len_kernel;
<<<<<<< HEAD
extern const Name len_LTD_hist;
extern const Name len_LTP_hist;
extern const Name len_LTP_hist_comp;
=======
extern const Name len_urbanczik_hist;
>>>>>>> 7d1cd066
extern const Name len_ls_per_syn;
extern const Name linear;
extern const Name linear_summation;
extern const Name local;
extern const Name local_id;
extern const Name local_num_threads;
extern const Name local_spike_counter;
extern const Name lookuptable_0;
extern const Name lookuptable_1;
extern const Name lookuptable_2;

extern const Name make_symmetric;
extern const Name max_buffer_size_spike_data;
extern const Name max_buffer_size_target_data;
extern const Name max_num_syn_models;
extern const Name max_delay;
extern const Name MAXERR;
extern const Name mean;
extern const Name memory;
extern const Name message_times;
extern const Name messages;
extern const Name min_delay;
extern const Name model;
extern const Name mother_rng;
extern const Name mother_seed;
extern const Name ms_per_tic;
extern const Name mu;
extern const Name mu_minus;
extern const Name mu_plus;
extern const Name mult_coupling;
extern const Name multapses;
extern const Name music_channel;

extern const Name n;
extern const Name N;
extern const Name N_channels;
extern const Name n_events;
extern const Name n_messages;
extern const Name n_proc;
extern const Name n_receptors;
extern const Name n_synapses;
extern const Name network_size;
extern const Name neuron;
extern const Name next_readout_time;
extern const Name NMDA;
extern const Name no_synapses;
extern const Name node_uses_wfr;
extern const Name noise;
extern const Name noisy_rate;
extern const Name num_connections;
extern const Name num_processes;
extern const Name number_of_children;

extern const Name off_grid_spiking;
extern const Name offset;
extern const Name offsets;
extern const Name omega;
extern const Name order;
extern const Name origin;
extern const Name other;
extern const Name outdegree;
extern const Name overwrite_files;

extern const Name p;
extern const Name P;
extern const Name p_copy;
extern const Name p_transmit;
extern const Name parent;
extern const Name phase;
extern const Name phi_max;
extern const Name port;
extern const Name port_name;
extern const Name port_width;
extern const Name ports;
extern const Name post_synaptic_element;
extern const Name post_trace;
extern const Name pre_synaptic_element;
extern const Name precise_times;
extern const Name precision;
extern const Name print_time;
extern const Name proximal_curr;
extern const Name proximal_exc;
extern const Name proximal_inh;
extern const Name psi;
extern const Name published;
extern const Name pulse_times;

extern const Name q_rr;
extern const Name q_sfa;
extern const Name q_stc;

extern const Name rate;
extern const Name rate_slope;
extern const Name rate_times;
extern const Name rate_values;
extern const Name readout_cycle_duration;
extern const Name receptor_type;
extern const Name receptor_types;
extern const Name receptors;
extern const Name record_from;
extern const Name record_to;
extern const Name recordables;
extern const Name recorder;
extern const Name rectify_output;
extern const Name refractory_input;
extern const Name registered;
extern const Name relative_amplitude;
extern const Name requires_symmetric;
extern const Name reset_pattern;
extern const Name resolution;
extern const Name rho;
extern const Name rho_0;
extern const Name rng_seeds;
extern const Name rport;
extern const Name rports;
extern const Name rule;

extern const Name S;
extern const Name S_act_NMDA;
extern const Name scientific;
extern const Name screen;
extern const Name sdev;
extern const Name senders;
extern const Name shift_now_spikes;
extern const Name sigma;
extern const Name sigmoid;
extern const Name size_of;
extern const Name soma_curr;
extern const Name soma_exc;
extern const Name soma_inh;
extern const Name sort_connections_by_source;
extern const Name source;
extern const Name spike;
extern const Name spike_multiplicities;
extern const Name spike_times;
extern const Name spike_weights;
extern const Name start;
extern const Name std;
extern const Name std_mod;
extern const Name stimulator;
extern const Name stop;
extern const Name structural_plasticity_synapses;
extern const Name structural_plasticity_update_interval;
extern const Name structure;
extern const Name supports_precise_spikes;
extern const Name synapse_id;
extern const Name synapse_label;
extern const Name synapse_model;
extern const Name synapse_modelid;
extern const Name synapses_per_driver;
extern const Name synaptic_elements;
extern const Name synaptic_elements_param;

extern const Name t_clamp;
extern const Name t_lag;
extern const Name T_max;
extern const Name T_min;
extern const Name t_origin;
extern const Name t_ref;
extern const Name t_ref_abs;
extern const Name t_ref_remaining;
extern const Name t_ref_tot;
extern const Name t_spike;
extern const Name target;
extern const Name target_thread;
extern const Name targets;
extern const Name tau;
extern const Name tau_1;
extern const Name tau_2;
extern const Name tau_ahp;
extern const Name tau_bar_bar;
extern const Name tau_c;
extern const Name tau_Ca;
extern const Name tau_D_KNa;
extern const Name tau_decay;
extern const Name tau_decay_AMPA;
extern const Name tau_decay_ex;
extern const Name tau_decay_in;
extern const Name tau_decay_GABA_A;
extern const Name tau_decay_GABA_B;
extern const Name tau_decay_NMDA;
extern const Name tau_Delta;
extern const Name tau_epsp;
extern const Name tau_eta;
extern const Name tau_fac;
extern const Name tau_m;
extern const Name tau_max;
extern const Name tau_Mg_fast_NMDA;
extern const Name tau_Mg_slow_NMDA;
extern const Name tau_minus;
extern const Name tau_minus_stdp;
extern const Name tau_minus_triplet;
extern const Name tau_n;
extern const Name tau_P;
extern const Name tau_plus;
extern const Name tau_plus_triplet;
extern const Name tau_psc;
extern const Name tau_rec;
extern const Name tau_reset;
extern const Name tau_rise;
extern const Name tau_rise_AMPA;
extern const Name tau_rise_ex;
extern const Name tau_rise_in;
extern const Name tau_rise_GABA_A;
extern const Name tau_rise_GABA_B;
extern const Name tau_rise_NMDA;
extern const Name tau_rr;
extern const Name tau_sfa;
extern const Name tau_spike;
extern const Name tau_stc;
extern const Name tau_syn;
extern const Name tau_syn_ex;
extern const Name tau_syn_in;
extern const Name tau_theta;
extern const Name tau_v;
extern const Name tau_vacant;
extern const Name tau_V_th;
extern const Name tau_w;
extern const Name tau_x;
extern const Name tau_z;
extern const Name theta;
extern const Name theta_eq;
extern const Name theta_ex;
extern const Name theta_in;
extern const Name theta_minus;
extern const Name theta_plus;
extern const Name thread;
extern const Name thread_local_id;
extern const Name tics_per_ms;
extern const Name tics_per_step;
extern const Name time;
extern const Name time_collocate;
extern const Name time_communicate;
extern const Name time_in_steps;
extern const Name times;
extern const Name to_accumulator;
extern const Name to_do;
extern const Name to_file;
extern const Name to_memory;
extern const Name to_screen;
extern const Name total_num_virtual_procs;
extern const Name Tstart;
extern const Name Tstop;
extern const Name type_id;

extern const Name u;
extern const Name U;
extern const Name u_bar_bar;
extern const Name u_bar_plus;
extern const Name u_bar_minus;
extern const Name U_m;
extern const Name u_ref_squared;
extern const Name update;
extern const Name update_node;
extern const Name use_gid_in_filename;
extern const Name use_wfr;

extern const Name V_act_NMDA;
extern const Name V_clamp;
extern const Name V_epsp;
extern const Name V_m;
extern const Name V_min;
extern const Name V_noise;
extern const Name V_peak;
extern const Name V_reset;
extern const Name V_T;
extern const Name V_T_star;
extern const Name V_th;
extern const Name V_th_alpha_1;
extern const Name V_th_alpha_2;
extern const Name V_th_max;
extern const Name V_th_rest;
extern const Name V_th_v;
extern const Name val_eta;
extern const Name voltage_clamp;
extern const Name vp;
extern const Name vt;

extern const Name w;
extern const Name weight;
extern const Name weight_factor;
extern const Name weight_per_lut_entry;
extern const Name weight_recorder;
extern const Name weighted_spikes_ex;
extern const Name weighted_spikes_in;
extern const Name weights;
extern const Name wfr_comm_interval;
extern const Name wfr_interpolation_order;
extern const Name wfr_max_iterations;
extern const Name wfr_tol;
extern const Name with_reset;
extern const Name withgid;
extern const Name withport;
extern const Name withrport;
extern const Name withtargetgid;
extern const Name withtime;
extern const Name withweight;
extern const Name Wmax;
extern const Name Wmin;

extern const Name x;
extern const Name x_bar;

extern const Name y1;
extern const Name y2;
extern const Name y;
extern const Name y_0;
extern const Name y_1;

extern const Name z;
extern const Name z_connected;

} // namespace names

} // namespace nest

#endif /* #ifndef NEST_NAMES_H */<|MERGE_RESOLUTION|>--- conflicted
+++ resolved
@@ -263,14 +263,11 @@
 extern const Name lambda;
 extern const Name lambda_0;
 extern const Name len_kernel;
-<<<<<<< HEAD
 extern const Name len_LTD_hist;
 extern const Name len_LTP_hist;
 extern const Name len_LTP_hist_comp;
-=======
+extern const Name len_ls_per_syn;
 extern const Name len_urbanczik_hist;
->>>>>>> 7d1cd066
-extern const Name len_ls_per_syn;
 extern const Name linear;
 extern const Name linear_summation;
 extern const Name local;
