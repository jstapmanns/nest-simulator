--- conflicted
+++ resolved
@@ -54,20 +54,12 @@
 extern const Name archiver_length; //!< used for ArchivingNode
 extern const Name autapses;        //!< Connectivity-related
 
-<<<<<<< HEAD
 extern const Name b;       //!< Specific to Brette & Gerstner 2005 (aeif_cond-*)
 extern const Name beta;    //!< Specific to amat2_*
 extern const Name beta_Ca; //!< Increment in calcuim concentration
                            //!< with each spike
 extern const Name binary;  //!< Recorder parameter
 extern const Name buffer_size; //!< RecordingBackendSIONlib parameter
-=======
-extern const Name b;    //!< Specific to Brette & Gerstner 2005 (aeif_cond-*)
-extern const Name beta; //!< Specific to amat2_*
-extern const Name
-  beta_Ca; //!< Increment in calcium concentration with each spike
-extern const Name binary; //!< Recorder parameter
->>>>>>> 4a373f7c
 
 extern const Name c;         //!< Specific to Izhikevich 2003
 extern const Name c_1;       //!< Specific to stochastic neuron pp_psc_delta
@@ -349,12 +341,9 @@
 extern const Name scientific;  //!< Recorder parameter
 extern const Name screen;      //!< Recorder parameter
 extern const Name senders;     //!< Recorder parameter
-<<<<<<< HEAD
 extern const Name sion_chunksize;  //!< RecordingBackendSIONlib parameter
 extern const Name sion_collective; //!< RecordingBackendSIONlib parameter
-=======
 extern const Name sigmoid;     //!< Sigmoid MSP growth curve
->>>>>>> 4a373f7c
 extern const Name size_of;     //!< Connection parameters
 extern const Name source;      //!< Connection parameters
 extern const Name spike;       //!< true if the neuron spikes and false if not.
@@ -504,7 +493,6 @@
                      //!< (Tsodyks2_connection)
 
 extern const Name z; //!< Number of available synaptic elements per node
-<<<<<<< HEAD
 extern const Name z_connected; //!< Number of connected synaptic elements
                                //!< per node
 
@@ -513,10 +501,6 @@
 extern const Name RecordingBackendScreen;
 extern const Name RecordingBackendASCII;
 extern const Name RecordingBackendSIONlib;
-=======
-extern const Name
-  z_connected; //!< Number of connected synaptic elements per node
->>>>>>> 4a373f7c
 }
 }
 
