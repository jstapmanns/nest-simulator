--- conflicted
+++ resolved
@@ -102,18 +102,11 @@
 extern const Name dead_time_random; //!< Random dead time or fixed dead time
                                     //!< (stochastic neuron pp_psc_delta)
 extern const Name dead_time_shape;  //!< Shape parameter of the dead time
-<<<<<<< HEAD
                                     //!< distribution (stochastic neuron
                                     //!< pp_psc_delta)
 extern const Name delay;            //!< Connection parameters
 extern const Name delays;           //!< Connection parameters
 extern const Name delta_P;          //!< specific to Hill & Tononi 2005
-=======
-// distribution (stochastic
-//!< neuron pp_psc_delta)
-extern const Name delay;   //!< Connection parameters
-extern const Name delays;  //!< Connection parameters
->>>>>>> 65a1abac
 extern const Name Delta_T; //!< Specific to Brette & Gerstner 2005 (aeif_cond-*)
 extern const Name delta_tau; //!< Specific to correlation_and correlomatrix
                              //!< detector
@@ -173,7 +166,6 @@
 extern const Name frequency;            //!< Signal modulation frequency
 extern const Name frozen;               //!< Node parameter
 
-<<<<<<< HEAD
 extern const Name g;             //!< Conductance
 extern const Name g_AMPA;        //!< specific to Hill & Tononi 2005
 extern const Name g_ahp;         //!< Specific to iaf_chxk_2008 neuron
@@ -208,27 +200,6 @@
 extern const Name growth_curve;  //!< Growth curve for MSP dynamics
 extern const Name growth_rate;   //!< Parameter of the growth curve for MSP
                                  //!< dynamics
-=======
-extern const Name g;     //!< Conductance
-extern const Name g_ahp; //!< Specific to iaf_chxk_2008 neuron
-extern const Name g_ex;  //!< Excitatory conductance
-extern const Name g_in;  //!< inhibitory conductance
-extern const Name g_K;   //!< Potassium conductance
-extern const Name g_Kv1; //!< Kv1 Potassium conductance
-extern const Name g_Kv3; //!< Kv3 Potassium conductance
-extern const Name g_L;   //!< Leak conductance
-extern const Name g_Na;  //!< Sodium conductance
-extern const Name g_rr;  //!< Other adaptation
-extern const Name g_sfa; //!< Other adaptation
-extern const Name gamma; //!< Specific to mirollo_strogatz_ps
-extern const Name
-  gamma_shape; //!< Specific to ppd_sup_generator and gamma_sup_generator
-extern const Name gaussian;     //!< Parameter for MSP growth curves
-extern const Name global_id;    //!< Node parameter
-extern const Name growth_curve; //!< Growth curve for MSP dynamics
-extern const Name
-  growth_rate; //!< Parameter of the growth curve for MSP dynamics
->>>>>>> 65a1abac
 extern const Name gsl_error_tol; //!< GSL integrator tolerance
 
 extern const Name h;        //!< Summed input to a neuron (Ginzburg neuron)
@@ -241,7 +212,6 @@
 extern const Name HMIN; //!< Smallest integration step for adaptive stepsize
                         //!< (Brette & Gerstner 2005)
 
-<<<<<<< HEAD
 extern const Name I;         //!< Specific to mirollo_strogatz_ps
 extern const Name I_adapt;   //!< Goal of current homeostasis
                              //!< (current homeostasis)
@@ -255,31 +225,6 @@
 extern const Name I_std;     //!< Standard deviation of current distribution
                              //!< (current homeostasis)
 extern const Name I_syn;     //!< used for iaflossless_count_exp
-=======
-extern const Name I; //!< Specific to mirollo_strogatz_ps
-extern const Name
-  I_adapt;              //!< Goal of current homeostasis (current homeostasis)
-extern const Name I_e;  //!< Input current
-extern const Name I_ex; //!< Excitatory synaptic input current
-extern const Name I_in; //!< Inhibitory synaptic input current
-extern const Name I_L;  //!< Leak current
-extern const Name
-  I_std; //!< Standard deviation of current distribution (current homeostasis)
-extern const Name I_syn; //!< used for iaflossless_count_exp
-extern const Name
-  I_syn_ex; //!< Total excitatory synaptic current (iaf_tum_2000)
-extern const Name
-  I_syn_in;                //!< Total inhibitory synaptic current (iaf_tum_2000)
-extern const Name I_total; //!< Total current (current homeostasis)
-extern const Name I;       //!< Specific to mirollo_strogatz_ps
-extern const Name I_adapt; //!< Goal of current homeostasis
-                           //!< (current homeostasis)
-extern const Name I_e;     //!< Input current
-extern const Name I_L;     //!< Leak current
-extern const Name I_std;   //!< Standard deviation of current distribution
-                           //!< (current homeostasis)
-extern const Name I_syn;   //!< used for iaflossless_count_exp
->>>>>>> 65a1abac
 extern const Name I_syn_ex;  //!< Total excitatory synaptic current
                              //!< (iaf_tum_2000)
 extern const Name I_syn_in;  //!< Total inhibitory synaptic current
@@ -325,7 +270,6 @@
 extern const Name multapses;     //!< Connectivity-related
 extern const Name music_channel; //!< Parameters for MUSIC devices
 
-<<<<<<< HEAD
 extern const Name n;           //!< Number of synaptic release sites (int >=0)
                                //!< (Tsodyks2_connection)
 extern const Name N;           //!< Specific to population point process model
@@ -336,6 +280,7 @@
                                //!< gamma_sup_generator
 extern const Name NaP_E_rev;   //!< specific to Hill & Tononi 2005
 extern const Name NaP_g_peak;  //!< specific to Hill & Tononi 2005
+extern const Name needs_prelim_update; //!< Node parameter
 extern const Name neuron;      //!< Node type
 extern const Name NMDA_E_rev;  //!< specific to Hill & Tononi 2005
 extern const Name NMDA_Sact;   //!< specific to Hill & Tononi 2005
@@ -347,20 +292,6 @@
 extern const Name NMDA_tau_Mg_slow; //!< specific to Hill & Tononi 2005
 extern const Name node_uses_wfr;    //!< Node parameter
 extern const Name noise;            //!< Specific to iaf_chs_2008 neuron
-=======
-extern const Name
-  n; //!< Number of synaptic release sites (int >=0) (Tsodyks2_connection)
-extern const Name
-  N; //!< Specific to population point process model (pp_pop_psc_delta)
-extern const Name N_channels; //!< Specific to correlomatrix_detector
-extern const Name n_events;   //!< Recorder parameter
-extern const Name
-  n_proc; //!< Number of component processes of ppd_sup_/gamma_sup_generator
-extern const Name needs_prelim_update; //!< Node parameter
-extern const Name neuron;              //!< Node type
-extern const Name node_uses_wfr;       //!< Node parameter
-extern const Name noise;               //!< Specific to iaf_chs_2008 neuron
->>>>>>> 65a1abac
 extern const Name ns; //!< Number of release sites (property arrays)
 
 extern const Name offset;  //!< Miscellaneous parameters
@@ -400,24 +331,7 @@
 extern const Name V_T_star; //!< Specific to gif models
 extern const Name lambda_0; //!< Specific to gif models
 
-<<<<<<< HEAD
-extern const Name r_spike;            //!< specific to Hill & Tononi 2005
-extern const Name rate;               //!< Specific to ppd_sup_generator and
-                                      //!< gamma_sup_generator
-extern const Name receptor_type;      //!< Connection parameters
-extern const Name receptor_types;     //!< Connection parameters
-extern const Name record_from;        //!< Recorder parameter
-extern const Name record_to;          //!< Recorder parameter
-extern const Name recordables;        //!< List of recordable state data
-                                      //!< (Device parameters)
-extern const Name recorder;           //!< Node type
-extern const Name refractory_input;   //!< Spikes arriving during refractory
-                                      //!< period are counted (precise timing
-                                      //!< neurons)
-extern const Name registered;         //!< Parameters for MUSIC devices
-extern const Name relative_amplitude; //!< Signal modulation amplitude
-                                      //!< relative to mean
-=======
+extern const Name r_spike;  //!< specific to Hill & Tononi 2005
 extern const Name
   rate; //!< Specific to ppd_sup_generator and gamma_sup_generator
 extern const Name receptor_type;  //!< Connection parameters
@@ -433,7 +347,6 @@
 extern const Name registered; //!< Parameters for MUSIC devices
 extern const Name
   relative_amplitude;    //!< Signal modulation amplitude relative to mean
->>>>>>> 65a1abac
 extern const Name rho_0; //!< Specific to population point process model
                          //!< (pp_pop_psc_delta)
 extern const Name rms;   //!< Root mean square
@@ -450,7 +363,6 @@
 extern const Name senders;    //!< Recorder parameter
 extern const Name size_of;    //!< Connection parameters
 extern const Name source;     //!< Connection parameters
-<<<<<<< HEAD
 extern const Name spike;      //!< true if the neuron spikes and false if not.
                               //!< (sli_neuron)
 extern const Name spike_duration; //!< specific to Hill & Tononi 2005
@@ -461,17 +373,6 @@
 extern const Name std_mod;        //!< Miscellaneous parameters
 extern const Name stimulator;     //!< Node type
 extern const Name stop;           //!< Device parameters
-=======
-extern const Name
-  spike; //!< true if the neuron spikes and false if not. (sli_neuron)
-extern const Name spike_times;                    //!< Recorder parameter
-extern const Name start;                          //!< Device parameters
-extern const Name state;                          //!< Node parameter
-extern const Name std;                            //!< Miscellaneous parameters
-extern const Name std_mod;                        //!< Miscellaneous parameters
-extern const Name stimulator;                     //!< Node type
-extern const Name stop;                           //!< Device parameters
->>>>>>> 65a1abac
 extern const Name structural_plasticity_synapses; //!< Synapses defined for
 // structural plasticity
 extern const Name structural_plasticity_update_interval; //!< Update interval
@@ -489,48 +390,8 @@
 extern const Name synaptic_elements; //!< Synaptic elements used in structural
                                      //!< plasticity
 
-<<<<<<< HEAD
 extern const Name T_E_rev;         //!< specific to Hill & Tononi 2005
 extern const Name T_g_peak;        //!< specific to Hill & Tononi 2005
-extern const Name t_lag;           //!< Lag within a time slice
-extern const Name t_origin;        //!< Origin of a time-slice
-extern const Name t_ref;           //!< Refractory period
-extern const Name t_ref_abs;       //!< Absolute refractory period
-extern const Name t_ref_remaining; //!< Time remaining till end of
-                                   //!< refractory state
-extern const Name t_ref_tot;       //!< Total refractory period
-extern const Name t_spike;         //!< Time of last spike
-extern const Name target;          //!< Connection parameters
-extern const Name target_thread;   //!< Connection parameters
-extern const Name targets;         //!< Connection parameters
-extern const Name tau_1;     //!< Specific to Kobayashi, Tsubo, Shinomoto 2009
-extern const Name tau_2;     //!< Specific to Kobayashi, Tsubo, Shinomoto 2009
-extern const Name tau_ahp;   //!< Specific to iaf_chxk_2008 neuron
-extern const Name tau_Ca;    //!< Rate of loss of calcuim concentration
-extern const Name tau_epsp;  //!< Specific to iaf_chs_2008 neuron
-extern const Name tau_fac;   //!< facilitation time constant (ms)
-                             //!< (Tsodyks2_connection)
-extern const Name tau_facs;  //!< facilitation time constant (ms)
-                             //!< (property arrays)
-extern const Name tau_lcm;   //!< Least common multiple of tau_m, tau_ex and
-                             //!< tau_in (precise timing neurons (Brette 2007))
-extern const Name tau_m;     //!< Membrane time constant
-extern const Name tau_max;   //!< Specific to correlation and
-                             //!< correlomatrix detector
-extern const Name tau_minus; //!< used for ArchivingNode
-extern const Name tau_minus_triplet; //!< used for ArchivingNode
-extern const Name tau_P;             //!< specific to Hill & Tononi 2005
-extern const Name tau_rec;           //!< time constant for recovery (ms)
-                                     //!< (Tsodyks2_connection)
-extern const Name tau_recs;          //!< time constant for recovery (ms)
-                                     //!< (property arrays)
-extern const Name tau_reset;         //!< Specific to iaf_chs_2008 neuron
-extern const Name tau_rr;            //!< Other adaptation
-extern const Name tau_sfa;           //!< Other adaptation
-extern const Name tau_spike;         //!< specific to Hill & Tononi 2005
-extern const Name tau_theta;         //!< specific to Hill & Tononi 2005
-
-=======
 extern const Name t_lag;     //!< Lag within a time slice
 extern const Name t_origin;  //!< Origin of a time-slice
 extern const Name t_ref;     //!< Refractory period
@@ -559,6 +420,7 @@
   tau_max; //!< Specific to correlation_and correlomatrix detector
 extern const Name tau_minus;         //!< used for ArchivingNode
 extern const Name tau_minus_triplet; //!< used for ArchivingNode
+extern const Name tau_P;             //!< specific to Hill & Tononi 2005
 extern const Name
   tau_rec; //!< time constant for recovery (ms) (Tsodyks2_connection)
 extern const Name
@@ -566,30 +428,23 @@
 extern const Name tau_reset;  //!< Specific to iaf_chs_2008 neuron
 extern const Name tau_rr;     //!< Other adaptation
 extern const Name tau_sfa;    //!< Other adaptation
+extern const Name tau_spike;  //!< Specific to Hill-Tononi (2005)
 extern const Name tau_stc;    //!< Specific to gif models
->>>>>>> 65a1abac
 extern const Name tau_syn;    //!< Synapse time constant
 extern const Name tau_syn_ex; //!< Excitatory synaptic time constant
 extern const Name tau_syn_in; //!< Inhibitory synaptic time constant
+extern const Name tau_theta;  //!< Specific to Hill-Tononi (2005)
 extern const Name tau_v;      //!< Specific to amat2_*
 extern const Name tau_vacant; //!< Parameter for MSP dynamics
 extern const Name tau_w; //!< Specific to Brette & Gerstner 2005 (aeif_cond-*)
-<<<<<<< HEAD
-extern const Name taus_eta; //!< Specific to population point process model
-                            //!< (pp_pop_psc_delta)
-extern const Name taus_syn; //!< Synapse time constants (array)
-extern const Name theta;    //!< Did not compile without (theta neuron problem)
-extern const Name theta_eq; //!< specific to Hill & Tononi 2005
-extern const Name thread;   //!< Node parameter
-=======
 extern const Name taus_eta;   //!< Specific to population point process model
                               //!< (pp_pop_psc_delta)
 extern const Name taus_syn;   //!< Synapse time constants (array)
 extern const Name taus_rise;  //!< Synapse rise constants (array)
 extern const Name taus_decay; //!< Synapse decay constants (array)
 extern const Name theta;  //!< Did not compile without (theta neuron problem)
+extern const Name theta_eq; //!< specific to Hill & Tononi 2005
 extern const Name thread; //!< Node parameter
->>>>>>> 65a1abac
 extern const Name thread_local_id; //!< Thead-local ID of node,
                                    //!< see Kunkel et al 2014, Sec 3.3.2
 extern const Name time_in_steps;   //!< Recorder parameter
