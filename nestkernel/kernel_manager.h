--- conflicted
+++ resolved
@@ -24,12 +24,9 @@
 #define KERNEL_MANAGER_H
 
 #include "vp_manager.h"
-<<<<<<< HEAD
-#include "node_manager.h"
-=======
 #include "logging_manager.h"
 #include "io_manager.h"
->>>>>>> 32f37f38
+#include "node_manager.h"
 
 #include "dictdatum.h"
 
@@ -61,12 +58,9 @@
   void get_status( DictionaryDatum& );
 
   VPManager vp_manager;
-<<<<<<< HEAD
-  NodeManager node_manager;
-=======
   LoggingManager logging_manager;
   IOManager io_manager;
->>>>>>> 32f37f38
+  NodeManager node_manager;
 };
 
 KernelManager& kernel();
