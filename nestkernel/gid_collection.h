--- conflicted
+++ resolved
@@ -618,16 +618,6 @@
     gt.gid = composite_collection_->parts_[ part_idx_ ][ element_idx_ ];
     gt.model_id = composite_collection_->parts_[ part_idx_ ].model_id_;
     gt.lid += element_idx_;
-<<<<<<< HEAD
-=======
-
-    // TODO481 : Temporary check of correctness
-    if ( composite_collection_->operator[]( gt.lid ) != gt.gid )
-    {
-      std::cerr << composite_collection_->operator[]( gt.lid ) << " != " << gt.gid << std::endl;
-      throw KernelException( "The GID at the local_placement does not match the GID of the Triple" );
-    }
->>>>>>> 1c012003
   }
   return gt;
 }
