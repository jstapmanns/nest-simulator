/*
 *  gid_collection.h
 *
 *  This file is part of NEST.
 *
 *  Copyright (C) 2004 The NEST Initiative
 *
 *  NEST is free software: you can redistribute it and/or modify
 *  it under the terms of the GNU General Public License as published by
 *  the Free Software Foundation, either version 2 of the License, or
 *  (at your option) any later version.
 *
 *  NEST is distributed in the hope that it will be useful,
 *  but WITHOUT ANY WARRANTY; without even the implied warranty of
 *  MERCHANTABILITY or FITNESS FOR A PARTICULAR PURPOSE.  See the
 *  GNU General Public License for more details.
 *
 *  You should have received a copy of the GNU General Public License
 *  along with NEST.  If not, see <http://www.gnu.org/licenses/>.
 *
 */

#ifndef GID_COLLECTION_H
#define GID_COLLECTION_H

// C++ includes:
#include <ctime>
#include <ostream>
#include <stdexcept> // out_of_range
#include <vector>

// Includes from libnestuil:
#include "lockptr.h"

// Includes from nestkernel:
#include "exceptions.h"
#include "nest_types.h"

// Includes from sli:
#include "arraydatum.h"

namespace nest
{
class GIDCollection;
class GIDCollectionPrimitive;
class GIDCollectionComposite;
class GIDCollectionMetadata;

typedef lockPTR< GIDCollection > GIDCollectionPTR;
typedef lockPTR< GIDCollectionMetadata > GIDCollectionMetadataPTR;

/**
 * Class for Metadata attached to GIDCollection.
 *
 * NEST modules that want to add metadata to GIDCollections they
 * create need to implement their own concrete subclass.
 */
class GIDCollectionMetadata
{
public:
  GIDCollectionMetadata()
  {
  }
  virtual ~GIDCollectionMetadata()
  {
  }
};

class GIDPair
{
public:
  index gid;
  index model_id;
  GIDPair()
    : gid( 0 )
    , model_id( 0 )
  {
  }
};

/**
 * Iterator for GIDCollections.
 *
 * This iterator can iterate over primitive and composite GIDCollections.
 * Behavior is determined by the constructor used to create the iterator.
 */
class gc_const_iterator
{
  friend class GIDCollectionPrimitive;
  friend class GIDCollectionComposite;

private:
  GIDCollectionPTR coll_ptr_; //!< holds pointer reference in safe iterators
  size_t element_idx_;        //!< index into (current) primitive gid collection
  size_t part_idx_; //!< index into parts vector of composite collection
  size_t step_;     //!< step for slicing composite collection

  /**
   * Pointer to primitive collection to iterate over.
   * Zero if iterator is for composite collection.
   */
  GIDCollectionPrimitive const* const primitive_collection_;

  /**
   * Pointer to composite collection to iterate over.
   * Zero if iterator is for primitive collection.
   */
  GIDCollectionComposite const* const composite_collection_;

  /**
   * Create safe iterator for GIDCollectionPrimitive.
   * @param collection_ptr lockptr to collection to keep collection alive
   * @param collection  Collection to iterate over
   * @param offset  Index of collection element iterator points to
   */
  explicit gc_const_iterator( GIDCollectionPTR collection_ptr,
    const GIDCollectionPrimitive& collection,
    size_t offset );

  /**
   * Create safe iterator for GIDCollectionComposite.
   * @param collection_ptr lockptr to collection to keep collection alive
   * @param collection  Collection to iterate over
   * @param part    Index of part of collection iterator points to
   * @param offset  Index of element in part part that iterator points to
   * @param step    Step for slicing composite collection
   */
  explicit gc_const_iterator( GIDCollectionPTR collection_ptr,
    const GIDCollectionComposite& collection,
    size_t part,
    size_t offset,
    size_t step = 1 );

public:
  gc_const_iterator( const gc_const_iterator& );
  void get_current_part_offset( size_t&, size_t& );

  GIDPair operator*() const;
  bool operator!=( const gc_const_iterator& rhs ) const;
  bool operator<( const gc_const_iterator& rhs ) const;
  bool operator<=( const gc_const_iterator& rhs ) const;

  gc_const_iterator& operator++();
  gc_const_iterator& operator+=( const size_t );
  gc_const_iterator operator+( const size_t ) const;

  void print_me( std::ostream& ) const;
};

/**
 * Superclass for GIDCollections.
 *
 * The superclass acts as an interface to the primitive and composite
 * GIDCollection types. It contains methods, mostly virtual, for the subclasses,
 * and also create()-methods to be interfaced externally.
 *
 * The superclass also contains handling of the fingerprint, a unique identity
 * the GIDCollection gets from the kernel on creation, which ensures that the
 * GIDCollection is not used after the kernel is reset.
 */
class GIDCollection
{
  friend class gc_const_iterator;

public:
  typedef gc_const_iterator const_iterator;

  /**
   * Initializer gets current fingerprint from the kernel.
   */
  GIDCollection();

  virtual ~GIDCollection()
  {
  }

  /**
   * Create a GIDCollection from a vector of GIDs. Results in a primitive if the
   * GIDs are homogeneous and contiguous, or a composite otherwise.
   *
   * @param gids Vector of GIDs from which to create the GIDCollection
   * @return a GIDCollection pointer to the created GIDCollection
   */
  static GIDCollectionPTR create( IntVectorDatum gids );

<<<<<<< HEAD
  /**
   * Create a GIDCollection from an array of GIDs. Results in a primitive if the
   * GIDs are homogeneous and contiguous, or a composite otherwise.
   *
   * @param gids Array of GIDs from which to create the GIDCollection
   * @return a GIDCollection pointer to the created GIDCollection
   */
  static GIDCollectionPTR create( TokenArray gids );
=======
  index operator[]( const size_t pos ) const;
  bool operator==( const GIDCollection& rhs ) const;
  int find( const index ) const;
  bool is_range() const;
>>>>>>> 5003e2b3

  /**
   * Check to see if the fingerprint of the GIDCollection matches that of the
   * kernel.
   *
   * @return true if the fingerprint matches that of the kernel, false otherwise
   */
  bool valid() const;

  /**
   * Print out the contents of the GIDCollection in a pretty and informative
   * way.
   */
  virtual void print_me( std::ostream& ) const = 0;

  /**
   * Get the GID in the specified index in the GIDCollection.
   *
   * @param idx Index in the GIDCollection
   * @return a GID
   */
  virtual index operator[]( size_t ) const = 0;

  /**
   * Join two GIDCollections. May return a primitive or composite, depending on
   * the input.
   *
   * @param rhs GIDCollection pointer to the GIDCollection to be added
   * @return a GIDCollection pointer
   */
  virtual GIDCollectionPTR operator+( GIDCollectionPTR ) const = 0;
  virtual bool operator==( GIDCollectionPTR ) const = 0;

  /**
   * Check if two GIDCollections are equal.
   *
   * @param rhs GIDCollection pointer to the GIDCollection to be checked against
   * @return true if they are equal, false otherwise
   */
  virtual bool operator!=( GIDCollectionPTR ) const;

  /**
   * Method to get an iterator representing the beginning of the GIDCollection.
   *
   * @return an iterator representing the beginning of the GIDCollection
   */
  virtual const_iterator begin(
    GIDCollectionPTR = GIDCollectionPTR( 0 ) ) const = 0;

  /**
   * Method to get an iterator representing the end of the GIDCollection.
   *
   * @return an iterator representing the end of the GIDCollection
   */
  virtual const_iterator end(
    GIDCollectionPTR = GIDCollectionPTR( 0 ) ) const = 0;

  /**
   * Method that creates an ArrayDatum filled with GIDs from the GIDCollection.
   *
   * @return an ArrayDatum containing GIDs
   */
  virtual ArrayDatum to_array() const = 0;

  /**
   * Get the size of the GIDCollection.
   *
   * @return number of GIDs in the GIDCollection
   */
  virtual size_t size() const = 0;

  /**
   * Check if the GIDCollection contains a specified GID
   *
   * @param gid GID to see if exists in the GIDCollection
   * @return true if the GIDCollection contains the GID, false otherwise
   */
  virtual bool contains( index gid ) const = 0;

  /**
   * Slices the GIDCollection to the boundaries, with an optional step
   * parameter. Note that the boundaries being specified are inclusive.
   *
   * @param start Index of the GIDCollection to start at
   * @param stop Index of the GIDCollection to stop at
   * @param step Number of places between GIDs to skip. Defaults to 1
   * @return a GIDCollection pointer to the new, sliced GIDCollection.
   */
  virtual GIDCollectionPTR
  slice( size_t start, size_t stop, size_t step ) const = 0;

  /**
   * Sets the metadata of the GIDCollection.
   *
   * @param meta A Metadata pointer
   */
  virtual void set_metadata( GIDCollectionMetadataPTR );

  /**
   * Gets the metadata of the GIDCollection.
   *
   * @return A Metadata pointer
   */
  virtual GIDCollectionMetadataPTR get_metadata() const = 0;

private:
  std::clock_t fingerprint_; //!< Unique identity of the kernel that created the
                             //!< GIDCollection
  static GIDCollectionPTR create_( const std::vector< index >& );
};

/**
 * Subclass for the primitive GIDCollection type.
 *
 * The primitive type contains only homogeneous and contiguous GIDs. It also
 * contains model ID and metadata of the GIDs.
 */
class GIDCollectionPrimitive : public GIDCollection
{
  friend class gc_const_iterator;

private:
  index first_;                       //!< The first GID in the primitive
  index last_;                        //!< The last GID in the primitive
  index model_id_;                    //!< Model ID of the GIDs
  GIDCollectionMetadataPTR metadata_; //!< Pointer to the metadata of the GIDs

public:
  typedef gc_const_iterator const_iterator;

  /**
   * Create a primitive from a range of GIDs, with provided model ID and
   * metadata pointer.
   *
   * @param first The first GID in the primitive
   * @param last  The last GID in the primitive
   * @param model_id Model ID of the GIDs
   * @param meta Metadata pointer of the GIDs
   */
  GIDCollectionPrimitive( index first,
    index last,
    index model_id,
    GIDCollectionMetadataPTR );

  /**
   * Create a primitive from a range of GIDs, with provided model ID.
   *
   * @param first The first GID in the primitive
   * @param last  The last GID in the primitive
   * @param model_id Model ID of the GIDs
   */
  GIDCollectionPrimitive( index first, index last, index model_id );

  /**
   * Create a primitive from a range of GIDs. The model ID has to be found by
   * the constructor.
   *
   * @param first The first GID in the primitive
   * @param last  The last GID in the primitive
   */
  GIDCollectionPrimitive( index first, index last );

  /**
   * Primitive copy constructor.
   *
   * @param rhs Primitive to copy
   */
  GIDCollectionPrimitive( const GIDCollectionPrimitive& );

  /**
   * Create empty GIDCollection.
   *
   * @note This is only for use by SPBuilder.
   */
  GIDCollectionPrimitive();

  void print_me( std::ostream& ) const;

  index operator[]( const size_t ) const;
  GIDCollectionPTR operator+( GIDCollectionPTR rhs ) const;
  bool operator==( const GIDCollectionPTR rhs ) const;
  bool operator==( const GIDCollectionPrimitive& rhs ) const;

  const_iterator begin( GIDCollectionPTR = GIDCollectionPTR( 0 ) ) const;
  const_iterator end( GIDCollectionPTR = GIDCollectionPTR( 0 ) ) const;

  //! Returns an ArrayDatum filled with GIDs from the primitive.
  ArrayDatum to_array() const;

  //! Returns total number of GIDs in the primitive.
  size_t size() const;

  bool contains( index gid ) const;
  GIDCollectionPTR slice( size_t start, size_t stop, size_t step = 1 ) const;

  void set_metadata( GIDCollectionMetadataPTR );

  GIDCollectionMetadataPTR get_metadata() const;

  /**
   * Checks if GIDs in another primitive is a continuation of GIDs in this
   * primitive.
   *
   * @param other Primitive to check for continuity
   * @return True if the first element in the other primitive is the next after
   * the last element in this primitive, and they both have the same model ID.
   * Otherwise false.
   */
  bool is_contiguous_ascending( GIDCollectionPrimitive& other );

  /**
   * Checks if GIDs of another primitive is overlapping GIDs of this primitive
   *
   * @param rhs Primitive to be checked.
   * @return True if the other primitive overlaps, false otherwise.
   */
  bool overlapping( const GIDCollectionPrimitive& rhs ) const;
};

GIDCollectionPTR operator+( GIDCollectionPTR lhs, GIDCollectionPTR rhs );

/**
 * Subclass for the composite GIDCollection type.
 *
 * The composite type contains a collection of primitives which are not
 * contiguous and homogeneous with each other. If the composite is sliced, it
 * also holds information about what index to start at and which to end at, and
 * the step.
 */
class GIDCollectionComposite : public GIDCollection
{
  friend class gc_const_iterator;

private:
  std::vector< GIDCollectionPrimitive > parts_; //!< Vector of primitives
  size_t size_;                                 //!< Total number of GIDs
  size_t step_;         //!< Step length, set when slicing.
  size_t start_part_;   //!< Primitive to start at, set when slicing
  size_t start_offset_; //!< Element to start at, set when slicing
  size_t stop_part_;    //!< Primitive to stop at, set when slicing
  size_t stop_offset_;  //!< Element to stop at, set when slicing

  /**
   * Goes through the vector of primitives, merging as much as possible.
   *
   * @param parts Vector of primitives to be merged.
   */
  void merge_parts( std::vector< GIDCollectionPrimitive >& parts ) const;

public:
  /**
   * Create a composite from a primitive, with boundaries and step length.
   *
   * @param primitive Primitive to be converted
   * @param start Offset in the primitive to begin at.
   * @param stop Offset in the primtive to stop at.
   * @param step Length to step in the primitive.
   */
  GIDCollectionComposite( const GIDCollectionPrimitive&,
    size_t,
    size_t,
    size_t );

  /**
     * Composite copy constructor.
     *
     * @param comp Composite to be copied.
     */
  GIDCollectionComposite( const GIDCollectionComposite& );

  /**
     * Creates a new composite from another, with boundaries and step length.
     * This constructor is used only when slicing.
     *
     * @param composite Composite to slice.
     * @param start Index in the composite to begin at.
     * @param stop Index in the composite to stop at.
     * @param step Length to step in the composite.
     */
  GIDCollectionComposite( const GIDCollectionComposite&,
    size_t,
    size_t,
    size_t );

  /**
   * Create a composite from a vector of primitives.
   *
   * @param parts Vector of primitives.
   */
  GIDCollectionComposite( const std::vector< GIDCollectionPrimitive >& );

  void print_me( std::ostream& ) const;

  index operator[]( const size_t ) const;

  /**
   * Addition operator.
   *
   * Joins this composite with another GIDCollection. The resulting
   * GIDCollection is sorted and merged, and converted to a primitive if
   * possible.
   *
   * @param rhs GIDCollection to add to this composite
   * @return a GIDCollection pointer to either a primitive or a composite.
   */
  GIDCollectionPTR operator+( GIDCollectionPTR rhs ) const;
  GIDCollectionPTR operator+( const GIDCollectionPrimitive& rhs ) const;
  bool operator==( const GIDCollectionPTR rhs ) const;

  const_iterator begin( GIDCollectionPTR = GIDCollectionPTR( 0 ) ) const;
  const_iterator end( GIDCollectionPTR = GIDCollectionPTR( 0 ) ) const;

  //! Returns an ArrayDatum filled with GIDs from the composite.
  ArrayDatum to_array() const;

  //! Returns total number of GIDs in the composite.
  size_t size() const;

  bool contains( index gid ) const;
  GIDCollectionPTR slice( size_t start, size_t stop, size_t step = 1 ) const;

  GIDCollectionMetadataPTR get_metadata() const;
};

<<<<<<< HEAD
inline bool GIDCollection::operator!=( GIDCollectionPTR rhs ) const
{
  return not( *this == rhs );
}

inline void GIDCollection::set_metadata( GIDCollectionMetadataPTR )
{
  throw KernelException( "Cannot set Metadata on this type of GIDCollection." );
}

inline GIDPair gc_const_iterator::operator*() const
{
  GIDPair gp;
  if ( primitive_collection_ )
  {
    gp.gid = primitive_collection_->first_ + element_idx_;
    if ( gp.gid > primitive_collection_->last_ )
    {
      throw KernelException( "Invalid GIDCollection iterator " );
    }
    gp.model_id = primitive_collection_->model_id_;
  }
  else
  {
    // for efficiency we check each value instead of simply checking against
    // composite_collection->end()
    if ( composite_collection_->stop_offset_ != 0
      or composite_collection_->stop_part_ != 0 )
    {
      if ( not( part_idx_ < composite_collection_->stop_part_
             or ( part_idx_ == composite_collection_->stop_part_
                  and element_idx_ < composite_collection_->stop_offset_ ) ) )
      {
        throw KernelException( "Invalid GIDCollection iterator " );
      }
    }
    else if ( part_idx_ >= composite_collection_->parts_.size()
      or element_idx_ >= composite_collection_->parts_[ part_idx_ ].size() )
    {
      throw KernelException( "Invalid GIDCollection iterator " );
    }

    gp.gid = composite_collection_->parts_[ part_idx_ ][ element_idx_ ];
    gp.model_id = composite_collection_->parts_[ part_idx_ ].model_id_;
  }
  return gp;
}

inline gc_const_iterator& gc_const_iterator::operator++()
=======
inline int
GIDCollection::find( const index neuron_id ) const
{
  if ( is_range_ )
  {
    if ( neuron_id > gid_range_.second )
      return -1;
    else
      return neuron_id - gid_range_.first;
  }
  else
  {
    for ( size_t i = 0; i < gid_array_.size(); ++i )
    {
      if ( neuron_id == gid_array_[ i ] )
        return i;
    }
    return -1;
  }
}

inline bool
GIDCollection::is_range() const
{
  return is_range_;
}

inline index GIDCollection::const_iterator::operator*() const
>>>>>>> 5003e2b3
{
  if ( primitive_collection_ )
  {
    ++element_idx_;
  }
  else
  {
    element_idx_ += step_;
    size_t primitive_size = composite_collection_->parts_[ part_idx_ ].size();
    while ( element_idx_ >= primitive_size )
    {
      element_idx_ = element_idx_ - primitive_size;
      ++part_idx_;
      if ( part_idx_ < composite_collection_->parts_.size() )
      {
        primitive_size = composite_collection_->parts_[ part_idx_ ].size();
      }
    }
  }
  return *this;
}

inline gc_const_iterator& gc_const_iterator::operator+=( const size_t n )
{
  if ( primitive_collection_ )
  {
    element_idx_ += n;
  }
  else
  {
    for ( size_t i = 0; i < n; ++i )
    {
      operator++();
    }
  }
  return *this;
}

inline gc_const_iterator gc_const_iterator::operator+( const size_t n ) const
{
  gc_const_iterator it = *this;
  return it += n;
}

inline bool gc_const_iterator::operator!=( const gc_const_iterator& rhs ) const
{
  return not( part_idx_ == rhs.part_idx_ and element_idx_ == rhs.element_idx_ );
}

inline bool gc_const_iterator::operator<( const gc_const_iterator& rhs ) const
{
  return ( part_idx_ < rhs.part_idx_
    or ( part_idx_ == rhs.part_idx_ and element_idx_ < rhs.element_idx_ ) );
}

inline bool gc_const_iterator::operator<=( const gc_const_iterator& rhs ) const
{
  return ( part_idx_ < rhs.part_idx_
    or ( part_idx_ == rhs.part_idx_ and element_idx_ <= rhs.element_idx_ ) );
}

inline void
gc_const_iterator::get_current_part_offset( size_t& part, size_t& offset )
{
  part = part_idx_;
  offset = element_idx_;
}

inline index GIDCollectionPrimitive::operator[]( const size_t idx ) const
{
  // throw exception if outside of GIDCollection
  if ( first_ + idx > last_ )
  {
    throw std::out_of_range( "pos points outside of the GIDCollection" );
  }
  return first_ + idx;
}

inline bool GIDCollectionPrimitive::operator==( GIDCollectionPTR rhs ) const
{
  GIDCollectionPrimitive const* const rhs_ptr =
    dynamic_cast< GIDCollectionPrimitive const* >( rhs.get() );
  rhs.unlock();

  return first_ == rhs_ptr->first_ and last_ == rhs_ptr->last_
    and model_id_ == rhs_ptr->model_id_ and metadata_ == rhs_ptr->metadata_;
}

inline bool GIDCollectionPrimitive::operator==(
  const GIDCollectionPrimitive& rhs ) const
{
  return first_ == rhs.first_ and last_ == rhs.last_
    and model_id_ == rhs.model_id_ and metadata_ == rhs.metadata_;
}

inline GIDCollectionPrimitive::const_iterator
GIDCollectionPrimitive::begin( GIDCollectionPTR cp ) const
{
  return const_iterator( cp, *this, 0 );
}

inline GIDCollectionPrimitive::const_iterator
GIDCollectionPrimitive::end( GIDCollectionPTR cp ) const
{
  return const_iterator( cp, *this, size() );
}

inline size_t
GIDCollectionPrimitive::size() const
{
  // empty GC has first_ == last_ == 0, need to handle that special
  return std::min( last_, last_ - first_ + 1 );
}

inline bool
GIDCollectionPrimitive::contains( index gid ) const
{
  return first_ <= gid and gid <= last_;
}

inline void
GIDCollectionPrimitive::set_metadata( GIDCollectionMetadataPTR meta )
{
  metadata_ = meta;
}

inline GIDCollectionMetadataPTR
GIDCollectionPrimitive::get_metadata() const
{
  return metadata_;
}


inline index GIDCollectionComposite::operator[]( const size_t i ) const
{
  long tot_prev_gids = 0;
  for (
    std::vector< GIDCollectionPrimitive >::const_iterator gc = parts_.begin();
    gc != parts_.end();
    ++gc ) // iterate over GIDCollections
  {
    if ( tot_prev_gids + ( *gc ).size() > i ) // is i in current GIDCollection?
    {
      long local_i = i - tot_prev_gids; // get local i
      return ( *gc )[ local_i ];
    }
    else // i is not in current GIDCollection
    {
      tot_prev_gids += ( *gc ).size();
    }
  }
  // throw exception if outside of GIDCollection
  throw std::out_of_range( "pos points outside of the GIDCollection" );
}


inline bool GIDCollectionComposite::operator==( GIDCollectionPTR rhs ) const
{
  GIDCollectionComposite const* const rhs_ptr =
    dynamic_cast< GIDCollectionComposite const* >( rhs.get() );
  rhs.unlock();

  if ( size_ != rhs_ptr->size() || parts_.size() != rhs_ptr->parts_.size() )
  {
    return false;
  }
  std::vector< GIDCollectionPrimitive >::const_iterator rhs_gc =
    rhs_ptr->parts_.begin();
  for ( std::vector< GIDCollectionPrimitive >::const_iterator
          lhs_gc = parts_.begin();
        lhs_gc != parts_.end();
        ++lhs_gc, ++rhs_gc ) // iterate over GIDCollections
  {
    if ( not( ( *lhs_gc ) == ( *rhs_gc ) ) )
    {
      return false;
    }
  }
  return true;
}

inline GIDCollectionComposite::const_iterator
GIDCollectionComposite::begin( GIDCollectionPTR cp ) const
{
  return const_iterator( cp, *this, start_part_, start_offset_, step_ );
}

inline GIDCollectionComposite::const_iterator
GIDCollectionComposite::end( GIDCollectionPTR cp ) const
{
  if ( stop_part_ != 0 or stop_offset_ != 0 )
  {
    return const_iterator( cp, *this, stop_part_, stop_offset_, step_ );
  }
  else
  {
    return const_iterator( cp, *this, parts_.size(), 0 );
  }
}

inline size_t
GIDCollectionComposite::size() const
{
  return size_;
}

inline bool
GIDCollectionComposite::contains( index gid ) const
{
  long lower = 0;
  long upper = parts_.size() - 1;
  while ( lower <= upper )
  {
    size_t middle = floor( ( lower + upper ) / 2.0 );
    if ( ( *( parts_[ middle ].begin() + ( parts_[ middle ].size() - 1 ) ) ).gid
      < gid )
    {
      lower = middle + 1;
    }
    else if ( gid < ( *( parts_[ middle ].begin() ) ).gid )
    {
      upper = middle - 1;
    }
    else
    {
      return true;
    }
  }
  return false;
}

inline GIDCollectionMetadataPTR
GIDCollectionComposite::get_metadata() const
{
  return parts_[ 0 ].get_metadata();
}

} // namespace nest

#endif /* #ifndef GID_COLLECTION_H */<|MERGE_RESOLUTION|>--- conflicted
+++ resolved
@@ -183,7 +183,6 @@
    */
   static GIDCollectionPTR create( IntVectorDatum gids );
 
-<<<<<<< HEAD
   /**
    * Create a GIDCollection from an array of GIDs. Results in a primitive if the
    * GIDs are homogeneous and contiguous, or a composite otherwise.
@@ -192,12 +191,6 @@
    * @return a GIDCollection pointer to the created GIDCollection
    */
   static GIDCollectionPTR create( TokenArray gids );
-=======
-  index operator[]( const size_t pos ) const;
-  bool operator==( const GIDCollection& rhs ) const;
-  int find( const index ) const;
-  bool is_range() const;
->>>>>>> 5003e2b3
 
   /**
    * Check to see if the fingerprint of the GIDCollection matches that of the
@@ -302,6 +295,15 @@
    * @return A Metadata pointer
    */
   virtual GIDCollectionMetadataPTR get_metadata() const = 0;
+
+  virtual bool is_range() const = 0;
+
+  /**
+   * Returns index of node with given GID in GIDCollection.
+   *
+   * @return Index of node with given GID; -1 if node not in GIDCollection.
+   */
+  virtual long find( const index ) const = 0;
 
 private:
   std::clock_t fingerprint_; //!< Unique identity of the kernel that created the
@@ -396,6 +398,10 @@
   void set_metadata( GIDCollectionMetadataPTR );
 
   GIDCollectionMetadataPTR get_metadata() const;
+
+  bool is_range() const;
+
+  long find( const index ) const;
 
   /**
    * Checks if GIDs in another primitive is a continuation of GIDs in this
@@ -520,9 +526,12 @@
   GIDCollectionPTR slice( size_t start, size_t stop, size_t step = 1 ) const;
 
   GIDCollectionMetadataPTR get_metadata() const;
+
+  bool is_range() const;
+
+  long find( const index ) const;
 };
 
-<<<<<<< HEAD
 inline bool GIDCollection::operator!=( GIDCollectionPTR rhs ) const
 {
   return not( *this == rhs );
@@ -541,7 +550,7 @@
     gp.gid = primitive_collection_->first_ + element_idx_;
     if ( gp.gid > primitive_collection_->last_ )
     {
-      throw KernelException( "Invalid GIDCollection iterator " );
+      throw KernelException( "Invalid GIDCollection iterator" );
     }
     gp.model_id = primitive_collection_->model_id_;
   }
@@ -556,13 +565,13 @@
              or ( part_idx_ == composite_collection_->stop_part_
                   and element_idx_ < composite_collection_->stop_offset_ ) ) )
       {
-        throw KernelException( "Invalid GIDCollection iterator " );
+        throw KernelException( "Invalid GIDCollection iterator" );
       }
     }
     else if ( part_idx_ >= composite_collection_->parts_.size()
       or element_idx_ >= composite_collection_->parts_[ part_idx_ ].size() )
     {
-      throw KernelException( "Invalid GIDCollection iterator " );
+      throw KernelException( "Invalid GIDCollection iterator" );
     }
 
     gp.gid = composite_collection_->parts_[ part_idx_ ][ element_idx_ ];
@@ -572,36 +581,6 @@
 }
 
 inline gc_const_iterator& gc_const_iterator::operator++()
-=======
-inline int
-GIDCollection::find( const index neuron_id ) const
-{
-  if ( is_range_ )
-  {
-    if ( neuron_id > gid_range_.second )
-      return -1;
-    else
-      return neuron_id - gid_range_.first;
-  }
-  else
-  {
-    for ( size_t i = 0; i < gid_array_.size(); ++i )
-    {
-      if ( neuron_id == gid_array_[ i ] )
-        return i;
-    }
-    return -1;
-  }
-}
-
-inline bool
-GIDCollection::is_range() const
-{
-  return is_range_;
-}
-
-inline index GIDCollection::const_iterator::operator*() const
->>>>>>> 5003e2b3
 {
   if ( primitive_collection_ )
   {
@@ -734,6 +713,24 @@
   return metadata_;
 }
 
+inline bool
+GIDCollectionPrimitive::is_range() const
+{
+  return true;
+}
+
+inline long
+GIDCollectionPrimitive::find( const index neuron_id ) const
+{
+  if ( neuron_id > last_ )
+  {
+    return -1;
+  }
+  else
+  {
+    return neuron_id - first_;
+  }
+}
 
 inline index GIDCollectionComposite::operator[]( const size_t i ) const
 {
@@ -839,6 +836,39 @@
   return parts_[ 0 ].get_metadata();
 }
 
+inline bool
+GIDCollectionComposite::is_range() const
+{
+  return false;
+}
+
+inline long
+GIDCollectionComposite::find( const index neuron_id ) const
+{
+  // using the same algorithm as contains(), but returns the GID if found.
+  long lower = 0;
+  long upper = parts_.size() - 1;
+  while ( lower <= upper )
+  {
+    size_t middle = floor( ( lower + upper ) / 2.0 );
+    if ( ( *( parts_[ middle ].begin() + ( parts_[ middle ].size() - 1 ) ) ).gid
+      < neuron_id )
+    {
+      lower = middle + 1;
+    }
+    else if ( neuron_id < ( *( parts_[ middle ].begin() ) ).gid )
+    {
+      upper = middle - 1;
+    }
+    else
+    {
+      return parts_[ middle ].find( neuron_id );
+    }
+  }
+  return -1;
+}
+
+
 } // namespace nest
 
 #endif /* #ifndef GID_COLLECTION_H */