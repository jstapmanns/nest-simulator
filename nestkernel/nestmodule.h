/*
 *  nestmodule.h
 *
 *  This file is part of NEST.
 *
 *  Copyright (C) 2004 The NEST Initiative
 *
 *  NEST is free software: you can redistribute it and/or modify
 *  it under the terms of the GNU General Public License as published by
 *  the Free Software Foundation, either version 2 of the License, or
 *  (at your option) any later version.
 *
 *  NEST is distributed in the hope that it will be useful,
 *  but WITHOUT ANY WARRANTY; without even the implied warranty of
 *  MERCHANTABILITY or FITNESS FOR A PARTICULAR PURPOSE.  See the
 *  GNU General Public License for more details.
 *
 *  You should have received a copy of the GNU General Public License
 *  along with NEST.  If not, see <http://www.gnu.org/licenses/>.
 *
 */

#ifndef NESTMODULE_H
#define NESTMODULE_H

// Includes from nestkernel:
#include "event.h"
#include "exceptions.h"

// Includes from sli:
#include "dict.h"
#include "slifunction.h"
#include "slimodule.h"
#include "slitype.h"

namespace nest
{
class Node;

/**
 * SLI interface of the NEST kernel.
 * This class implements the SLI functions which connect the NEST
 * kernel with the interpreter.
 */

class NestModule : public SLIModule
{
public:
  static SLIType ConnectionType;
  static SLIType GIDCollectionType;
  static SLIType GIDCollectionIteratorType;

  NestModule();
  ~NestModule();

  void init( SLIInterpreter* );

  const std::string commandstring( void ) const;
  const std::string name( void ) const;

  /**
   * @defgroup NestSliInterface SLI Interface functions of the NEST kernel.
   * This group contains the functions that form the SLI interface
   * of the NEST kernel.
   *
   * @section namemangling Name mangling
   * All function names are mangled, so that type checking can occur
   * using type tries in the SLI interpreter. No unmangled names
   * should be introduced.
   *
   * Name mangling is based on the following principles:
   * -# For each argument expected, _# is appended to the function name
   * in the order in which arguments are expected on the stack,
   * i.e., deepest first.
   * -# # is a (sequence of) lowercase letter for plain data types,
   * an uppercase letter for compound types.
   * -# For compound types, a lowercase letter can be appended to indicate
   * the type of the elements expected (eg. Ai for array of int).
   *
   * @subsection plaintypes Codes for plain data types
   * - @c i  : int (actually long)
   * - @c d  : double
   * - @c u  : numeric (long or double)
   * - @c s  : string
   * - @c l  : literal
   * - @c f  : function
   * - @c r  : rng
   * - @c is : input stream
   * - @c os : output stream
   * - @c t  : any token
   * - @c C  : connectiontype
   * - @c cg : connectiongeneratortype
   * - @c g  : gid collection
   * - @c q  : gid collection iterator
   *
   * @subsection compoundtypes Codes for compund data types
   * - @c A  : array
   * - @c D  : dictionary
   * - @c V  : vector
   *
   * @section conventions Conventions
   * -# All interface functions expect and return nodes as vectors
   *    of GIDs (Vi).
   * -# Functions must document how they loop over GID vectors and
   *    how the function is applied to subnets provided as
   *    arguments.
   * -# Functions that do not require overloading on the SLI level,
   *    need not carry their argument list in the SLI function
   *    name and need not be wrapped by SLI tries.
   * -# Functions which expect a model or synapse type as argument,
   *    must be given this argument as a literal, e.g.,
        @verbatim
        /iaf_psc_alpha 6 Create
        @endverbatim
   *    Literals will be looked up in the corresponding dictionaries
   *    (modeldict, synapsedict).
   * -# The network is accessed using the get_network() accessor
   *    function.
   * -# Each interface function shall verify that there are enough
   *    elements on the stack using (replace n by correct integer)
   *    @verbatim
   *    i->assert_stack_load(n);
   *    @endverbatim
   * -# Errors should trigger C++ exceptions. They will be caught
   *    in the main interpreter loop.
   *
   * @section slidoc SLI Documentation
   * SLI documentation should be provided in nestmodule.cpp, ahead of each
   * group of related functions.
   */

  //@{

<<<<<<< HEAD

  class ChangeSubnet_iFunction : public SLIFunction
  {
  public:
    void execute( SLIInterpreter* ) const;
  } changesubnet_ifunction;

  class CurrentSubnetFunction : public SLIFunction
  {
  public:
    void execute( SLIInterpreter* ) const;
  } currentsubnetfunction;

  class GetNodes_i_D_b_bFunction : public SLIFunction
  {
  public:
    void execute( SLIInterpreter* ) const;
  } getnodes_i_D_b_bfunction;

  class GetLeaves_i_D_bFunction : public SLIFunction
  {
  public:
    void execute( SLIInterpreter* ) const;
  } getleaves_i_D_bfunction;

  class GetChildren_i_D_bFunction : public SLIFunction
  {
  public:
    void execute( SLIInterpreter* ) const;
  } getchildren_i_D_bfunction;

=======
>>>>>>> 3122b9c3
  class GetStatus_iFunction : public SLIFunction
  {
  public:
    void execute( SLIInterpreter* ) const;
  } getstatus_ifunction;

  class GetStatus_CFunction : public SLIFunction
  {
  public:
    void execute( SLIInterpreter* ) const;
  } getstatus_Cfunction;

  class GetStatus_aFunction : public SLIFunction
  {
  public:
    void execute( SLIInterpreter* ) const;
  } getstatus_afunction;

  class GetKernelStatus_Function : public SLIFunction
  {
  public:
    void execute( SLIInterpreter* ) const;
  } getkernelstatus_function;

  class SetStatus_idFunction : public SLIFunction
  {
  public:
    void execute( SLIInterpreter* ) const;
  } setstatus_idfunction;

  class SetStatus_CDFunction : public SLIFunction
  {
  public:
    void execute( SLIInterpreter* ) const;
  } setstatus_CDfunction;

  class SetKernelStatus_DFunction : public SLIFunction
  {
  public:
    void execute( SLIInterpreter* ) const;
  } setkernelstatus_Dfunction;

  class Cva_CFunction : public SLIFunction
  {
  public:
    void execute( SLIInterpreter* ) const;
  } cva_cfunction;

  class SetStatus_aaFunction : public SLIFunction
  {
  public:
    void execute( SLIInterpreter* ) const;
  } setstatus_aafunction;

  class SetDefaults_l_DFunction : public SLIFunction
  {
  public:
    void execute( SLIInterpreter* ) const;
  } setdefaults_l_Dfunction;

  class GetDefaults_lFunction : public SLIFunction
  {
  public:
    void execute( SLIInterpreter* ) const;
  } getdefaults_lfunction;

  class CopyModel_l_l_DFunction : public SLIFunction
  {
  public:
    void execute( SLIInterpreter* ) const;
  } copymodel_l_l_Dfunction;

  class GetConnections_DFunction : public SLIFunction
  {
  public:
    void execute( SLIInterpreter* ) const;
  } getconnections_Dfunction;

  class SimulateFunction : public SLIFunction
  {
  public:
    void execute( SLIInterpreter* ) const;
  } simulatefunction;

  class Create_l_iFunction : public SLIFunction
  {
  public:
    void execute( SLIInterpreter* ) const;
  } create_l_ifunction;

  class RestoreNodes_aFunction : public SLIFunction
  {
  public:
    void execute( SLIInterpreter* ) const;
  } restorenodes_afunction;

  class DataConnect_i_D_sFunction : public SLIFunction
  {
  public:
    void execute( SLIInterpreter* ) const;
  } dataconnect_i_D_sfunction;

  class DataConnect_aFunction : public SLIFunction
  {
  public:
    void execute( SLIInterpreter* ) const;
  } dataconnect_afunction;

  class Disconnect_i_i_lFunction : public SLIFunction
  {
  public:
    void execute( SLIInterpreter* ) const;
  } disconnect_i_i_lfunction;

  class Disconnect_g_g_D_DFunction : public SLIFunction
  {
  public:
    void execute( SLIInterpreter* ) const;
  } disconnect_g_g_D_Dfunction;

  class Connect_g_g_D_DFunction : public SLIFunction
  {
  public:
    void execute( SLIInterpreter* ) const;
  } connect_g_g_D_Dfunction;

  class ResetKernelFunction : public SLIFunction
  {
  public:
    void execute( SLIInterpreter* ) const;
  } resetkernelfunction;

  class ResetNetworkFunction : public SLIFunction
  {
  public:
    void execute( SLIInterpreter* ) const;
  } resetnetworkfunction;

  class MemoryInfoFunction : public SLIFunction
  {
    void execute( SLIInterpreter* ) const;
  } memoryinfofunction;

  class PrintNetworkFunction : public SLIFunction
  {
    void execute( SLIInterpreter* ) const;
  } printnetworkfunction;

  class RankFunction : public SLIFunction
  {
    void execute( SLIInterpreter* ) const;
  } rankfunction;

  class NumProcessesFunction : public SLIFunction
  {
    void execute( SLIInterpreter* ) const;
  } numprocessesfunction;

  class SetFakeNumProcesses_iFunction : public SLIFunction
  {
    void execute( SLIInterpreter* ) const;
  } setfakenumprocesses_ifunction;

  class SetNumRecProcesses_iFunction : public SLIFunction
  {
    void execute( SLIInterpreter* ) const;
  } setnumrecprocesses_ifunction;

  class SyncProcessesFunction : public SLIFunction
  {
    void execute( SLIInterpreter* ) const;
  } syncprocessesfunction;

  class TimeCommunication_i_i_bFunction : public SLIFunction
  {
    void execute( SLIInterpreter* ) const;
  } timecommunication_i_i_bfunction;

  class TimeCommunicationv_i_iFunction : public SLIFunction
  {
    void execute( SLIInterpreter* ) const;
  } timecommunicationv_i_ifunction;

  class TimeCommunicationAlltoall_i_iFunction : public SLIFunction
  {
    void execute( SLIInterpreter* ) const;
  } timecommunicationalltoall_i_ifunction;

  class TimeCommunicationAlltoallv_i_iFunction : public SLIFunction
  {
    void execute( SLIInterpreter* ) const;
  } timecommunicationalltoallv_i_ifunction;

  class ProcessorNameFunction : public SLIFunction
  {
    void execute( SLIInterpreter* ) const;
  } processornamefunction;

#ifdef HAVE_MPI
  class MPIAbort_iFunction : public SLIFunction
  {
    void execute( SLIInterpreter* ) const;
  } mpiabort_ifunction;
#endif

  class GetVpRngFunction : public SLIFunction
  {
    void execute( SLIInterpreter* ) const;
  } getvprngfunction;

  class GetGlobalRngFunction : public SLIFunction
  {
    void execute( SLIInterpreter* ) const;
  } getglobalrngfunction;

  class Cvdict_CFunction : public SLIFunction
  {
    void execute( SLIInterpreter* ) const;
  } cvdict_Cfunction;

  class Cvgidcollection_i_iFunction : public SLIFunction
  {
    void execute( SLIInterpreter* ) const;
  } cvgidcollection_i_ifunction;

  class Cvgidcollection_iaFunction : public SLIFunction
  {
    void execute( SLIInterpreter* ) const;
  } cvgidcollection_iafunction;

  class Cvgidcollection_ivFunction : public SLIFunction
  {
    void execute( SLIInterpreter* ) const;
  } cvgidcollection_ivfunction;

  class Cva_gFunction : public SLIFunction
  {
    void execute( SLIInterpreter* ) const;
  } cva_gfunction;

  class Size_gFunction : public SLIFunction
  {
    void execute( SLIInterpreter* ) const;
  } size_gfunction;

  class ValidQ_gFunction : public SLIFunction
  {
    void execute( SLIInterpreter* ) const;
  } validq_gfunction;

  class Join_g_gFunction : public SLIFunction
  {
    void execute( SLIInterpreter* ) const;
  } join_g_gfunction;

  class MemberQ_g_iFunction : public SLIFunction
  {
    void execute( SLIInterpreter* ) const;
  } memberq_g_ifunction;

  class BeginIterator_gFunction : public SLIFunction
  {
    void execute( SLIInterpreter* ) const;
  } beginiterator_gfunction;

  class EndIterator_gFunction : public SLIFunction
  {
    void execute( SLIInterpreter* ) const;
  } enditerator_gfunction;

  class GetGID_qFunction : public SLIFunction
  {
    void execute( SLIInterpreter* ) const;
  } getgid_qfunction;

  class GetGIDModelID_qFunction : public SLIFunction
  {
    void execute( SLIInterpreter* ) const;
  } getgidmodelid_qfunction;

  class Next_qFunction : public SLIFunction
  {
    void execute( SLIInterpreter* ) const;
  } next_qfunction;

  class Eq_q_qFunction : public SLIFunction
  {
    void execute( SLIInterpreter* ) const;
  } eq_q_qfunction;

  class Lt_q_qFunction : public SLIFunction
  {
    void execute( SLIInterpreter* ) const;
  } lt_q_qfunction;

  class Get_g_iFunction : public SLIFunction
  {
    void execute( SLIInterpreter* ) const;
  } get_g_ifunction;

  class Take_g_aFunction : public SLIFunction
  {
    void execute( SLIInterpreter* ) const;
  } take_g_afunction;

#ifdef HAVE_MUSIC
  class SetAcceptableLatencyFunction : public SLIFunction
  {
    void execute( SLIInterpreter* ) const;
  } setacceptablelatency_l_dfunction;

  class SetMaxBufferedFunction : public SLIFunction
  {
    void execute( SLIInterpreter* ) const;
  } setmaxbuffered_l_ifunction;
#endif

  class SetStructuralPlasticityStatus_DFunction : public SLIFunction
  {
  public:
    void execute( SLIInterpreter* ) const;
  } setstructuralplasticitystatus_Dfunction;

  class GetStructuralPlasticityStatus_DFunction : public SLIFunction
  {
  public:
    void execute( SLIInterpreter* ) const;
  } getstructuralplasticitystatus_function;

  class EnableStructuralPlasticity_Function : public SLIFunction
  {
  public:
    void execute( SLIInterpreter* ) const;
  } enablestructuralplasticity_function;

  class DisableStructuralPlasticity_Function : public SLIFunction
  {
  public:
    void execute( SLIInterpreter* ) const;
  } disablestructuralplasticity_function;

  //@}
};

} // namespace

#endif<|MERGE_RESOLUTION|>--- conflicted
+++ resolved
@@ -131,40 +131,6 @@
 
   //@{
 
-<<<<<<< HEAD
-
-  class ChangeSubnet_iFunction : public SLIFunction
-  {
-  public:
-    void execute( SLIInterpreter* ) const;
-  } changesubnet_ifunction;
-
-  class CurrentSubnetFunction : public SLIFunction
-  {
-  public:
-    void execute( SLIInterpreter* ) const;
-  } currentsubnetfunction;
-
-  class GetNodes_i_D_b_bFunction : public SLIFunction
-  {
-  public:
-    void execute( SLIInterpreter* ) const;
-  } getnodes_i_D_b_bfunction;
-
-  class GetLeaves_i_D_bFunction : public SLIFunction
-  {
-  public:
-    void execute( SLIInterpreter* ) const;
-  } getleaves_i_D_bfunction;
-
-  class GetChildren_i_D_bFunction : public SLIFunction
-  {
-  public:
-    void execute( SLIInterpreter* ) const;
-  } getchildren_i_D_bfunction;
-
-=======
->>>>>>> 3122b9c3
   class GetStatus_iFunction : public SLIFunction
   {
   public:
