/*
 *  node.cpp
 *
 *  This file is part of NEST.
 *
 *  Copyright (C) 2004 The NEST Initiative
 *
 *  NEST is free software: you can redistribute it and/or modify
 *  it under the terms of the GNU General Public License as published by
 *  the Free Software Foundation, either version 2 of the License, or
 *  (at your option) any later version.
 *
 *  NEST is distributed in the hope that it will be useful,
 *  but WITHOUT ANY WARRANTY; without even the implied warranty of
 *  MERCHANTABILITY or FITNESS FOR A PARTICULAR PURPOSE.  See the
 *  GNU General Public License for more details.
 *
 *  You should have received a copy of the GNU General Public License
 *  along with NEST.  If not, see <http://www.gnu.org/licenses/>.
 *
 */


#include "node.h"

// Includes from libnestutil:
#include "compose.hpp"

// Includes from nestkernel:
#include "exceptions.h"
#include "kernel_manager.h"
#include "subnet.h"

// Includes from sli:
#include "arraydatum.h"
#include "dictutils.h"
#include "namedatum.h"

namespace nest
{

Node::Node()
  : gid_( 0 )
  , lid_( 0 )
  , thread_lid_( invalid_index )
  , model_id_( -1 )
  , parent_( 0 )
  , thread_( 0 )
  , vp_( invalid_thread_ )
  , frozen_( false )
  , buffers_initialized_( false )
  , node_uses_wfr_( false )
{
}

Node::Node( const Node& n )
  : gid_( 0 )
  , lid_( 0 )
  , thread_lid_( n.thread_lid_ )
  , model_id_( n.model_id_ )
  , parent_( n.parent_ )
  , thread_( n.thread_ )
  , vp_( n.vp_ )
  , frozen_( n.frozen_ )
  // copy must always initialized its own buffers
  , buffers_initialized_( false )
  , node_uses_wfr_( n.node_uses_wfr_ )
{
}

Node::~Node()
{
}

void
Node::init_state()
{
  Model const* const model = kernel().model_manager.get_model( model_id_ );
  assert( model );
  init_state_( model->get_prototype() );
}

void
Node::init_buffers()
{
  if ( buffers_initialized_ )
  {
    return;
  }

  init_buffers_();

  buffers_initialized_ = true;
}

std::string
Node::get_name() const
{
  if ( model_id_ < 0 )
  {
    return std::string( "UnknownNode" );
  }

  return kernel().model_manager.get_model( model_id_ )->get_name();
}

Model&
Node::get_model_() const
{
  if ( model_id_ < 0 )
  {
    throw UnknownModelID( model_id_ );
  }

  return *kernel().model_manager.get_model( model_id_ );
}

bool
Node::is_local() const
{
  return not is_proxy();
}

DictionaryDatum
Node::get_status_dict_()
{
  return DictionaryDatum( new Dictionary );
}

void
Node::set_local_device_id( const index lsdid )
{
  assert(
    false && "set_local_device_id() called on a non-device node of type" );
}

index
Node::get_local_device_id() const
{
  assert( false && "set_local_device_id() called on a non-device node." );
}

DictionaryDatum
Node::get_status_base()
{
  DictionaryDatum dict = get_status_dict_();

  assert( dict.valid() );

  // add information available for all nodes
  ( *dict )[ names::local ] = is_local();
  ( *dict )[ names::model ] = LiteralDatum( get_name() );

  // add information available only for local nodes
  if ( is_local() )
  {
    ( *dict )[ names::global_id ] = get_gid();
    ( *dict )[ names::frozen ] = is_frozen();
    ( *dict )[ names::node_uses_wfr ] = node_uses_wfr();
    ( *dict )[ names::thread ] = get_thread();
    ( *dict )[ names::vp ] = get_vp();
    if ( parent_ )
    {
      ( *dict )[ names::parent ] = parent_->get_gid();

      // LIDs are only sensible for nodes with parents.
      // Add 1 as we count lids internally from 0, but from
      // 1 in the user interface.
      ( *dict )[ names::local_id ] = get_lid() + 1;
    }
  }

  ( *dict )[ names::thread_local_id ] = get_thread_lid();
  ( *dict )[ names::supports_precise_spikes ] = is_off_grid();

  // This is overwritten with a corresponding value in the
  // base classes for stimulating and recording devices, and
  // in other special node classes
  ( *dict )[ names::element_type ] = LiteralDatum( names::neuron );

  // now call the child class' hook
  get_status( dict );

  assert( dict.valid() );
  return dict;
}

void
Node::set_status_base( const DictionaryDatum& dict )
{
  assert( dict.valid() );
  try
  {
    set_status( dict );
  }
  catch ( BadProperty& e )
  {
    throw BadProperty(
      String::compose( "Setting status of a '%1' with GID %2: %3",
        get_name(),
        get_gid(),
        e.message() ) );
  }

  updateValue< bool >( dict, names::frozen, frozen_ );
}

/**
 * Default implementation of wfr_update just
 * throws UnexpectedEvent
 */
bool
Node::wfr_update( Time const&, const long, const long )
{
  throw UnexpectedEvent();
}

/**
 * Default implementation of check_connection just throws UnexpectedEvent
 */
port
Node::send_test_event( Node&, rport, synindex, bool )
{
  throw UnexpectedEvent();
}

/**
 * Default implementation of register_stdp_connection() just
 * throws IllegalConnection
 */
void
Node::register_stdp_connection( double )
{
  throw IllegalConnection();
}

/**
 * Default implementation of event handlers just throws
 * an UnexpectedEvent exception.
 * @see class UnexpectedEvent
 * @throws UnexpectedEvent  This is the default event to throw.
 */
void
Node::handle( SpikeEvent& )
{
  throw UnexpectedEvent();
}

port
Node::handles_test_event( SpikeEvent&, rport )
{
  throw IllegalConnection();
}

void
Node::handle( WeightRecorderEvent& )
{
  throw UnexpectedEvent();
}

port
Node::handles_test_event( WeightRecorderEvent&, rport )
{
  throw IllegalConnection();
}

void
Node::handle( RateEvent& )
{
  throw UnexpectedEvent();
}

port
Node::handles_test_event( RateEvent&, rport )
{
  throw IllegalConnection();
}

void
Node::handle( CurrentEvent& )
{
  throw UnexpectedEvent();
}

port
Node::handles_test_event( CurrentEvent&, rport )
{
  throw IllegalConnection();
}

void
Node::handle( DataLoggingRequest& )
{
  throw UnexpectedEvent();
}

port
Node::handles_test_event( DataLoggingRequest&, rport )
{
  throw IllegalConnection(
    "Possible cause: only static synapse types may be used to connect "
    "devices." );
}

void
Node::handle( DataLoggingReply& )
{
  throw UnexpectedEvent();
}

void
Node::handle( ConductanceEvent& )
{
  throw UnexpectedEvent();
}

port
Node::handles_test_event( ConductanceEvent&, rport )
{
  throw IllegalConnection();
}

void
Node::handle( DoubleDataEvent& )
{
  throw UnexpectedEvent();
}

port
Node::handles_test_event( DoubleDataEvent&, rport )
{
  throw IllegalConnection();
}

port
Node::handles_test_event( DSSpikeEvent&, rport )
{
  throw IllegalConnection(
    "Possible cause: only static synapse types may be used to connect "
    "devices." );
}

port
Node::handles_test_event( DSCurrentEvent&, rport )
{
  throw IllegalConnection(
    "Possible cause: only static synapse types may be used to connect "
    "devices." );
}

void
Node::handle( GapJunctionEvent& )
{
  throw UnexpectedEvent();
}

port
Node::handles_test_event( GapJunctionEvent&, rport )
{
  throw IllegalConnection();
  return invalid_port_;
}

void
Node::sends_secondary_event( GapJunctionEvent& )
{
  throw IllegalConnection();
}

void
Node::handle( InstantaneousRateConnectionEvent& )
{
  throw UnexpectedEvent();
}

void
Node::handle( DiffusionConnectionEvent& )
{
  throw UnexpectedEvent();
}

void
Node::handle( DelayedRateConnectionEvent& )
{
  throw UnexpectedEvent();
}

port
Node::handles_test_event( InstantaneousRateConnectionEvent&, rport )
{
  throw IllegalConnection();
  return invalid_port_;
}

port
Node::handles_test_event( DiffusionConnectionEvent&, rport )
{
  throw IllegalConnection();
  return invalid_port_;
}

port
Node::handles_test_event( DelayedRateConnectionEvent&, rport )
{
  throw IllegalConnection();
  return invalid_port_;
}

void
Node::sends_secondary_event( InstantaneousRateConnectionEvent& )
{
  throw IllegalConnection();
}

void
Node::sends_secondary_event( DiffusionConnectionEvent& )
{
  throw IllegalConnection();
}

void
Node::sends_secondary_event( DelayedRateConnectionEvent& )
{
  throw IllegalConnection();
}


double
Node::get_LTD_value( double )
{
  throw UnexpectedEvent();
}

double
Node::get_K_value( double )
{
  throw UnexpectedEvent();
}


void
Node::get_K_values( double, double&, double& )
{
  throw UnexpectedEvent();
}

void
nest::Node::get_history( double,
  double,
  std::deque< histentry >::iterator*,
  std::deque< histentry >::iterator* )
{
  throw UnexpectedEvent();
}

void
<<<<<<< HEAD
nest::Node::get_LTP_history( double,
  double,
  std::deque< histentry_cl >::iterator*,
  std::deque< histentry_cl >::iterator* )
{
  throw UnexpectedEvent();
}

void
Node::set_has_proxies( const bool )
{
  throw UnexpectedEvent();
}

void
Node::set_local_receiver( const bool )
{
  throw UnexpectedEvent();
}

void
=======
>>>>>>> 4f745fc1
Node::event_hook( DSSpikeEvent& e )
{
  e.get_receiver().handle( e );
}

void
Node::event_hook( DSCurrentEvent& e )
{
  e.get_receiver().handle( e );
}

bool
Node::is_subnet() const
{
  return false;
}

} // namespace<|MERGE_RESOLUTION|>--- conflicted
+++ resolved
@@ -454,7 +454,6 @@
 }
 
 void
-<<<<<<< HEAD
 nest::Node::get_LTP_history( double,
   double,
   std::deque< histentry_cl >::iterator*,
@@ -464,20 +463,6 @@
 }
 
 void
-Node::set_has_proxies( const bool )
-{
-  throw UnexpectedEvent();
-}
-
-void
-Node::set_local_receiver( const bool )
-{
-  throw UnexpectedEvent();
-}
-
-void
-=======
->>>>>>> 4f745fc1
 Node::event_hook( DSSpikeEvent& e )
 {
   e.get_receiver().handle( e );
