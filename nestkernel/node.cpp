--- conflicted
+++ resolved
@@ -460,7 +460,6 @@
   double,
   std::deque< histentry_extended >::iterator*,
   std::deque< histentry_extended >::iterator* )
-<<<<<<< HEAD
 {
   throw UnexpectedEvent();
 }
@@ -519,54 +518,6 @@
 
 double
 nest::Node::get_tau_syn_in( int )
-=======
->>>>>>> 4e9a69fa
-{
-  throw UnexpectedEvent();
-}
-
-void
-nest::Node::get_urbanczik_history( double,
-  double,
-  std::deque< histentry_extended >::iterator*,
-  std::deque< histentry_extended >::iterator*,
-  int )
-{
-  throw UnexpectedEvent();
-}
-
-double
-nest::Node::get_C_m( int )
-{
-  throw UnexpectedEvent();
-}
-
-double
-nest::Node::get_g_L( int )
-{
-  throw UnexpectedEvent();
-}
-
-double
-nest::Node::get_tau_L( int )
-{
-  throw UnexpectedEvent();
-}
-
-double
-nest::Node::get_tau_s( int )
-{
-  throw UnexpectedEvent();
-}
-
-double
-nest::Node::get_tau_syn_ex( int )
-{
-  throw UnexpectedEvent();
-}
-
-double
-nest::Node::get_tau_syn_in( int )
 {
   throw UnexpectedEvent();
 }
