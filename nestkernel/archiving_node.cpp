--- conflicted
+++ resolved
@@ -84,13 +84,9 @@
   // For details see bug #218. MH 08-04-22
 
   for ( std::deque< histentry >::iterator runner = history_.begin();
-<<<<<<< HEAD
-        runner != history_.end() and runner->t_ <= t_first_read;
-=======
         runner != history_.end()
-          && ( t_first_read - runner->t_ > -1.0
+          and ( t_first_read - runner->t_ > -1.0
                  * kernel().connection_manager.get_stdp_eps() );
->>>>>>> 68919000
         ++runner )
   {
     ( runner->access_counter_ )++;
@@ -168,24 +164,16 @@
   else
   {
     std::deque< histentry >::iterator runner = history_.begin();
-<<<<<<< HEAD
-    while ( ( runner != history_.end() ) and ( runner->t_ <= t1 ) )
-=======
     while ( ( runner != history_.end() )
-      && ( t1 - runner->t_ > -1.0
+      and ( t1 - runner->t_ > -1.0
                 * kernel().connection_manager.get_stdp_eps() ) )
->>>>>>> 68919000
     {
       ++runner;
     }
     *start = runner;
-<<<<<<< HEAD
-    while ( ( runner != history_.end() ) and ( runner->t_ <= t2 ) )
-=======
     while ( ( runner != history_.end() )
-      && ( t2 - runner->t_ > -1.0
+      and ( t2 - runner->t_ > -1.0
                 * kernel().connection_manager.get_stdp_eps() ) )
->>>>>>> 68919000
     {
       ( runner->access_counter_ )++;
       ++runner;
