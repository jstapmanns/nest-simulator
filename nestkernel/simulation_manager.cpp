/*
 *  simulation_manager.cpp
 *
 *  This file is part of NEST.
 *
 *  Copyright (C) 2004 The NEST Initiative
 *
 *  NEST is free software: you can redistribute it and/or modify
 *  it under the terms of the GNU General Public License as published by
 *  the Free Software Foundation, either version 2 of the License, or
 *  (at your option) any later version.
 *
 *  NEST is distributed in the hope that it will be useful,
 *  but WITHOUT ANY WARRANTY; without even the implied warranty of
 *  MERCHANTABILITY or FITNESS FOR A PARTICULAR PURPOSE.  See the
 *  GNU General Public License for more details.
 *
 *  You should have received a copy of the GNU General Public License
 *  along with NEST.  If not, see <http://www.gnu.org/licenses/>.
 *
 */

#include "simulation_manager.h"

// C includes:
#include <sys/time.h>

// C++ includes:
#include <vector>

// Includes from libnestutil:
#include "compose.hpp"
#include "stopwatch.h"

// Includes from nestkernel:
#include "connection_manager_impl.h"
#include "kernel_manager.h"
#include "sibling_container.h"

// Includes from sli:
#include "dictutils.h"
#include "psignal.h"

nest::SimulationManager::SimulationManager()
  : simulating_( false )
  , clock_( Time::tic( 0L ) )
  , slice_( 0L )
  , to_do_( 0L )
  , to_do_total_( 0L )
  , from_step_( 0L )
  , to_step_( 0L ) // consistent with to_do_ == 0
  , t_real_( 0L )
  , terminate_( false )
  , simulated_( false )
  , print_time_( false )
  , use_wfr_( true )
  , wfr_comm_interval_( 1.0 )
  , wfr_tol_( 0.0001 )
  , wfr_max_iterations_( 15 )
  , wfr_interpolation_order_( 3 )
{
}

void
nest::SimulationManager::initialize()
{
  // set resolution, ensure clock is calibrated to new resolution
  Time::reset_resolution();
  clock_.calibrate();

  simulated_ = false;
}

void
nest::SimulationManager::finalize()
{
  nest::Time::reset_to_defaults();

  clock_.set_to_zero(); // ensures consistent state
  to_do_ = 0;
  slice_ = 0;
  from_step_ = 0;
  to_step_ = 0; // consistent with to_do_ = 0
}

void
nest::SimulationManager::set_status( const DictionaryDatum& d )
{
  // Create an instance of time converter here to capture the current
  // representation of time objects: TICS_PER_MS and TICS_PER_STEP
  // will be stored in time_converter.
  // This object can then be used to convert times in steps
  // (e.g. Connection::delay_) or tics to the new representation.
  // We pass this object to ConnectionManager::calibrate to update
  // all time objects in the connection system to the new representation.
  // MH 08-04-14
  TimeConverter time_converter;

  double time;
  if ( updateValue< double >( d, "time", time ) )
  {
    if ( time != 0.0 )
      throw BadProperty( "The simulation time can only be set to 0.0." );

    if ( clock_ > TimeZero )
    {
      // reset only if time has passed
      LOG( M_WARNING,
        "SimulationManager::set_status",
        "Simulation time reset to t=0.0. Resetting the simulation time is not "
        "fully supported in NEST at present. Some spikes may be lost, and "
        "stimulating devices may behave unexpectedly. PLEASE REVIEW YOUR "
        "SIMULATION OUTPUT CAREFULLY!" );

      clock_ = Time::step( 0 );
      from_step_ = 0;
      slice_ = 0;
      // clear all old spikes
      kernel().event_delivery_manager.configure_spike_buffers();
    }
  }

  updateValue< bool >( d, "print_time", print_time_ );

  // tics_per_ms and resolution must come after local_num_thread /
  // total_num_threads because they might reset the network and the time
  // representation
  double tics_per_ms = 0.0;
  bool tics_per_ms_updated =
    updateValue< double >( d, "tics_per_ms", tics_per_ms );
  double resd = 0.0;
  bool res_updated = updateValue< double >( d, "resolution", resd );

  if ( tics_per_ms_updated || res_updated )
  {
    if ( kernel().node_manager.size() > 1 ) // root always exists
    {
      LOG( M_ERROR,
        "SimulationManager::set_status",
        "Cannot change time representation after nodes have been created. "
        "Please call ResetKernel first." );
      throw KernelException();
    }
    else if ( has_been_simulated() ) // someone may have simulated empty network
    {
      LOG( M_ERROR,
        "SimulationManager::set_status",
        "Cannot change time representation after the network has been "
        "simulated. Please call ResetKernel first." );
      throw KernelException();
    }
    else if ( kernel().connection_manager.get_num_connections() != 0 )
    {
      LOG( M_ERROR,
        "SimulationManager::set_status",
        "Cannot change time representation after connections have been "
        "created. Please call ResetKernel first." );
      throw KernelException();
    }
    else if ( res_updated && tics_per_ms_updated ) // only allow TICS_PER_MS to
                                                   // be changed together with
                                                   // resolution
    {
      if ( resd < 1.0 / tics_per_ms )
      {
        LOG( M_ERROR,
          "SimulationManager::set_status",
          "Resolution must be greater than or equal to one tic. Value "
          "unchanged." );
        throw KernelException();
      }
      else
      {
        nest::Time::set_resolution( tics_per_ms, resd );
        // adjust to new resolution
        clock_.calibrate();
        // adjust delays in the connection system to new resolution
        kernel().connection_manager.calibrate( time_converter );
        kernel().model_manager.calibrate( time_converter );
        LOG( M_INFO,
          "SimulationManager::set_status",
          "tics per ms and resolution changed." );

        // make sure that wfr communication interval is always greater or equal
        // to resolution if no wfr is used explicitly set wfr_comm_interval
        // to resolution because communication in every step is needed
        if ( wfr_comm_interval_ < Time::get_resolution().get_ms()
          || not use_wfr_ )
        {
          wfr_comm_interval_ = Time::get_resolution().get_ms();
        }
      }
    }
    else if ( res_updated ) // only resolution changed
    {
      if ( resd < Time::get_ms_per_tic() )
      {
        LOG( M_ERROR,
          "SimulationManager::set_status",
          "Resolution must be greater than or equal to one tic. Value "
          "unchanged." );
        throw KernelException();
      }
      else
      {
        Time::set_resolution( resd );
        clock_.calibrate(); // adjust to new resolution
        // adjust delays in the connection system to new resolution
        kernel().connection_manager.calibrate( time_converter );
        kernel().model_manager.calibrate( time_converter );
        LOG( M_INFO,
          "SimulationManager::set_status",
          "Temporal resolution changed." );

        // make sure that wfr communication interval is always greater or equal
        // to resolution if no wfr is used explicitly set wfr_comm_interval
        // to resolution because communication in every step is needed
        if ( wfr_comm_interval_ < Time::get_resolution().get_ms()
          || not use_wfr_ )
        {
          wfr_comm_interval_ = Time::get_resolution().get_ms();
        }
      }
    }
    else
    {
      LOG( M_ERROR,
        "SimulationManager::set_status",
        "change of tics_per_step requires simultaneous specification of "
        "resolution." );
      throw KernelException();
    }
  }

  // The decision whether the waveform relaxation is used
  // must be set before nodes are created.
  // Important: wfr_comm_interval_ may change depending on use_wfr_
  bool wfr;
  if ( updateValue< bool >( d, "use_wfr", wfr ) )
  {
    if ( kernel().node_manager.size() > 1 )
    {
      LOG( M_ERROR,
        "SimulationManager::set_status",
        "Cannot enable/disable usage of waveform relaxation after nodes have "
        "been created. Please call ResetKernel first." );
      throw KernelException();
    }
    else
    {
      use_wfr_ = wfr;
      // if no wfr is used explicitly set wfr_comm_interval to resolution
      // because communication in every step is needed
      if ( not use_wfr_ )
      {
        wfr_comm_interval_ = Time::get_resolution().get_ms();
      }
    }
  }

  // wfr_comm_interval_ can only be changed if use_wfr_ is true and before
  // connections are created. If use_wfr_ is false wfr_comm_interval_ is set to
  // the resolution whenever the resolution changes.
  double wfr_interval;
  if ( updateValue< double >( d, "wfr_comm_interval", wfr_interval ) )
  {
    if ( not use_wfr_ )
    {
      LOG( M_ERROR,
        "SimulationManager::set_status",
        "Cannot set waveform communication interval when usage of waveform "
        "relaxation is disabled. Set use_wfr to true first." );
      throw KernelException();
    }
    else if ( kernel().connection_manager.get_num_connections() != 0 )
    {
      LOG( M_ERROR,
        "SimulationManager::set_status",
        "Cannot change waveform communication interval after connections have "
        "been created. Please call ResetKernel first." );
      throw KernelException();
    }
    else if ( wfr_interval < Time::get_resolution().get_ms() )
    {
      LOG( M_ERROR,
        "SimulationManager::set_status",
        "Communication interval of the waveform relaxation must be greater or "
        "equal to the resolution of the simulation." );
      throw KernelException();
    }
    else
    {
      LOG( M_INFO,
        "SimulationManager::set_status",
        "Waveform communication interval changed successfully. " );
      wfr_comm_interval_ = wfr_interval;
    }
  }

  // set the convergence tolerance for the waveform relaxation method
  double tol;
  if ( updateValue< double >( d, "wfr_tol", tol ) )
  {
    if ( tol < 0.0 )
      LOG( M_ERROR,
        "SimulationManager::set_status",
        "Tolerance must be zero or positive" );
    else
      wfr_tol_ = tol;
  }

  // set the maximal number of iterations for the waveform relaxation method
  long max_iter;
  if ( updateValue< long >( d, "wfr_max_iterations", max_iter ) )
  {
    if ( max_iter <= 0 )
      LOG( M_ERROR,
        "SimulationManager::set_status",
        "Maximal number of iterations  for the waveform relaxation must be "
        "positive. To disable waveform relaxation set use_wfr instead." );
    else
      wfr_max_iterations_ = max_iter;
  }

  // set the interpolation order for the waveform relaxation method
  long interp_order;
  if ( updateValue< long >( d, "wfr_interpolation_order", interp_order ) )
  {
    if ( ( interp_order < 0 ) || ( interp_order == 2 ) || ( interp_order > 3 ) )
      LOG( M_ERROR,
        "SimulationManager::set_status",
        "Interpolation order must be 0, 1, or 3." );
    else
      wfr_interpolation_order_ = interp_order;
  }
}

void
nest::SimulationManager::get_status( DictionaryDatum& d )
{
  def< double >( d, "ms_per_tic", Time::get_ms_per_tic() );
  def< double >( d, "tics_per_ms", Time::get_tics_per_ms() );
  def< long >( d, "tics_per_step", Time::get_tics_per_step() );
  def< double >( d, "resolution", Time::get_resolution().get_ms() );

  def< double >( d, "T_min", Time::min().get_ms() );
  def< double >( d, "T_max", Time::max().get_ms() );

  def< double >( d, "time", get_time().get_ms() );
  def< long >( d, "to_do", to_do_ );
  def< bool >( d, "print_time", print_time_ );

  def< bool >( d, "use_wfr", use_wfr_ );
  def< double >( d, "wfr_comm_interval", wfr_comm_interval_ );
  def< double >( d, "wfr_tol", wfr_tol_ );
  def< long >( d, "wfr_max_iterations", wfr_max_iterations_ );
  def< long >( d, "wfr_interpolation_order", wfr_interpolation_order_ );
}

void
nest::SimulationManager::simulate( Time const& t )
{
  assert( kernel().is_initialized() );

  t_real_ = 0;
  t_slice_begin_ = timeval();
  t_slice_end_ = timeval();

  if ( t == Time::ms( 0.0 ) )
    return;

  if ( t < Time::step( 1 ) )
  {
    LOG( M_ERROR,
      "SimulationManager::simulate",
      String::compose( "Simulation time must be >= %1 ms (one time step).",
           Time::get_resolution().get_ms() ) );
    throw KernelException();
  }

  if ( t.is_finite() )
  {
    Time time1 = clock_ + t;
    if ( !time1.is_finite() )
    {
      std::string msg = String::compose(
        "A clock overflow will occur after %1 of %2 ms. Please reset network "
        "clock first!",
        ( Time::max() - clock_ ).get_ms(),
        t.get_ms() );
      LOG( M_ERROR, "SimulationManager::simulate", msg );
      throw KernelException();
    }
  }
  else
  {
    std::string msg = String::compose(
      "The requested simulation time exceeds the largest time NEST can handle "
      "(T_max = %1 ms). Please use a shorter time!",
      Time::max().get_ms() );
    LOG( M_ERROR, "SimulationManager::simulate", msg );
    throw KernelException();
  }

  to_do_ += t.get_steps();
  to_do_total_ = to_do_;

  const size_t num_active_nodes = prepare_simulation_();

  // from_step_ is not touched here.  If we are at the beginning
  // of a simulation, it has been reset properly elsewhere.  If
  // a simulation was ended and is now continued, from_step_ will
  // have the proper value.  to_step_ is set as in advance_time().

  delay end_sim = from_step_ + to_do_;
  if ( kernel().connection_manager.get_min_delay() < end_sim )
    to_step_ =
      kernel()
        .connection_manager.get_min_delay(); // update to end of time slice
  else
    to_step_ = end_sim; // update to end of simulation time

  // Warn about possible inconsistencies, see #504.
  // This test cannot come any earlier, because we first need to compute
  // min_delay_
  // above.
  if ( t.get_steps() % kernel().connection_manager.get_min_delay() != 0 )
    LOG( M_WARNING,
      "SimulationManager::simulate",
      "The requested simulation time is not an integer multiple of the minimal "
      "delay in the network. This may result in inconsistent results under the "
      "following conditions: (i) A network contains more than one source of "
      "randomness, e.g., two different poisson_generators, and (ii) Simulate "
      "is called repeatedly with simulation times that are not multiples of "
      "the minimal delay." );

  resume_( num_active_nodes );

  finalize_simulation_();
}

void
nest::SimulationManager::resume_( size_t num_active_nodes )
{
  assert( kernel().is_initialized() );

  std::ostringstream os;
  double t_sim = to_do_ * Time::get_resolution().get_ms();

  os << "Number of local nodes: " << num_active_nodes << std::endl;
  os << "Simulaton time (ms): " << t_sim;

#ifdef _OPENMP
  os << std::endl
     << "Number of OpenMP threads: " << kernel().vp_manager.get_num_threads();
#else
  os << std::endl
     << "Not using OpenMP";
#endif

#ifdef HAVE_MPI
  os << std::endl
     << "Number of MPI processes: " << kernel().mpi_manager.get_num_processes();
#else
  os << std::endl
     << "Not using MPI";
#endif

  LOG( M_INFO, "SimulationManager::resume", os.str() );


  terminate_ = false;

  if ( to_do_ == 0 )
    return;

  if ( print_time_ )
  {
    // TODO: Remove direct output
    std::cout << std::endl;
    print_progress_();
  }

  simulating_ = true;
  simulated_ = true;

  update_();

  simulating_ = false;

  if ( print_time_ )
    std::cout << std::endl;

  kernel().mpi_manager.synchronize();

  if ( terminate_ )
  {
    LOG( M_ERROR,
      "SimulationManager::resume",
      "Exiting on error or user signal." );
    LOG( M_ERROR,
      "SimulationManager::resume",
      "SimulationManager: Use 'ResumeSimulation' to resume." );

    if ( SLIsignalflag != 0 )
    {
      SystemSignal signal( SLIsignalflag );
      SLIsignalflag = 0;
      throw signal;
    }
    else
      throw SimulationError();
  }

  LOG( M_INFO, "SimulationManager::resume", "Simulation finished." );
}

size_t
nest::SimulationManager::prepare_simulation_()
{
  assert( to_do_ != 0 ); // This is checked in simulate()

  // Reset profiling timers and counters within event_delivery_manager
  kernel().event_delivery_manager.reset_timers_counters();

  // find shortest and longest delay across all MPI processes
  // this call sets the member variables
  kernel().connection_manager.update_delay_extrema_();
  kernel().event_delivery_manager.init_moduli();

  // Check for synchronicity of global rngs over processes.
  // We need to do this ahead of any simulation in case random numbers
  // have been consumed on the SLI level.
  if ( kernel().mpi_manager.get_num_processes() > 1 )
  {
    if ( !kernel().mpi_manager.grng_synchrony(
           kernel().rng_manager.get_grng()->ulrand( 100000 ) ) )
    {
      LOG( M_ERROR,
        "SimulationManager::simulate",
        "Global Random Number Generators are not synchronized prior to "
        "simulation." );
      throw KernelException();
    }
  }

  // if at the beginning of a simulation, set up spike buffers
  if ( !simulated_ )
  {
    kernel().event_delivery_manager.configure_spike_buffers();
  }

  kernel().node_manager.ensure_valid_thread_local_ids();
  const size_t num_active_nodes = kernel().node_manager.prepare_nodes();

  kernel().model_manager.create_secondary_events_prototypes();

  // we have to do enter_runtime after prepre_nodes, since we use
  // calibrate to map the ports of MUSIC devices, which has to be done
  // before enter_runtime
  Stopwatch sw_reset_connections;
  Stopwatch sw_sort;
  Stopwatch sw_gather_target_data;
  if ( !simulated_ ) // only enter the runtime mode once
  {
    double tick = Time::get_resolution().get_ms()
      * kernel().connection_manager.get_min_delay();
    kernel().music_manager.enter_runtime( tick );
  }

  if ( kernel().node_manager.have_nodes_changed()
    || kernel().connection_manager.have_connections_changed() )
  {
    sw_reset_connections.start();
    kernel().connection_manager.restructure_connection_tables();
    sw_reset_connections.stop();
    sw_sort.start();
    kernel()
      .connection_manager.sort_connections(); // TODO@5g: move into restructure_
    sw_sort.stop();

    kernel().connection_manager.compute_compressed_secondary_recv_buffer_positions_();
    kernel().event_delivery_manager.configure_secondary_buffers();

    sw_gather_target_data.start();
    kernel().event_delivery_manager.gather_target_data();
    sw_gather_target_data.stop();
    kernel().node_manager.set_have_nodes_changed( false );
    kernel().connection_manager.set_have_connections_changed( false );
  }

  if ( kernel().mpi_manager.get_rank() < 30 )
  {
    sw_reset_connections.print( "0] ResetConnections time: " );
    sw_sort.print( "0] SortConnections time: " );
    sw_gather_target_data.print( "0] GatherTargetData time: " );
    kernel().event_delivery_manager.sw_collocate_target_data.print(
      "--collocate: " );
    kernel().event_delivery_manager.sw_communicate_target_data.print(
      "--communicate: " );
    kernel().event_delivery_manager.sw_deliver_target_data.print(
      "--deliver: " );
    std::cout << "0] CommSteps(Rounds)TargetData: "
              << kernel().event_delivery_manager.comm_steps_target_data << "("
              << kernel().event_delivery_manager.comm_rounds_target_data << ")"
              << std::endl;
  }

  return num_active_nodes;
}

bool
nest::SimulationManager::wfr_update_( Node* n )
{
  return ( n->wfr_update( clock_, from_step_, to_step_ ) );
}

void
nest::SimulationManager::update_()
{
  // to store done values of the different threads
  std::vector< bool > done;
  bool done_all = true;
  delay old_to_step;

  std::vector< lockPTR< WrappedThreadException > > exceptions_raised(
    kernel().vp_manager.get_num_threads() );
// parallel section begins
#pragma omp parallel
  {
    const thread tid = kernel().vp_manager.get_thread_id();
    Stopwatch sw_total;
    Stopwatch sw_update;
    Stopwatch sw_gather_spike_data;
    Stopwatch sw_gather_secondary_events;
    Stopwatch sw_deliver_secondary_events;

    sw_total.start();
    do
    {
      if ( print_time_ )
        gettimeofday( &t_slice_begin_, NULL );

      if ( false && kernel().sp_manager.is_structural_plasticity_enabled()
        && ( clock_.get_steps() + from_step_ )
            % kernel().sp_manager.get_structural_plasticity_update_interval()
          == 0 )
      {
        for ( std::vector< Node* >::const_iterator i =
                kernel().node_manager.get_nodes_on_thread( tid ).begin();
              i != kernel().node_manager.get_nodes_on_thread( tid ).end();
              ++i )
        {
          ( *i )->update_synaptic_elements(
            Time( Time::step( clock_.get_steps() + from_step_ ) ).get_ms() );
        }
#pragma omp barrier
#pragma omp single
        {
          kernel().sp_manager.update_structural_plasticity();
        }
        // Remove 10% of the vacant elements
        for ( std::vector< Node* >::const_iterator i =
                kernel().node_manager.get_nodes_on_thread( tid ).begin();
              i != kernel().node_manager.get_nodes_on_thread( tid ).end();
              ++i )
        {
          ( *i )->decay_synaptic_elements_vacant();
        }
      }

      if ( from_step_ == 0 ) // deliver only at beginning of slice
      {
#ifdef HAVE_MUSIC
// advance the time of music by one step (min_delay * h) must
// be done after deliver_events_() since it calls
// music_event_out_proxy::handle(), which hands the spikes over to
// MUSIC *before* MUSIC time is advanced

// wait until all threads are done -> synchronize
#pragma omp barrier
// the following block is executed by the master thread only
// the other threads are enforced to wait at the end of the block
#pragma omp master
        {
          // advance the time of music by one step (min_delay * h) must
          // be done after deliver_events_() since it calls
          // music_event_out_proxy::handle(), which hands the spikes over to
          // MUSIC *before* MUSIC time is advanced
          if ( slice_ > 0 )
            kernel().music_manager.advance_music_time();

          // the following could be made thread-safe
          kernel().music_manager.update_music_event_handlers(
            clock_, from_step_, to_step_ );
        }
// end of master section, all threads have to synchronize at this point
#pragma omp barrier
#endif
      }

      // preliminary update of nodes that use waveform relaxtion
      if ( kernel().node_manager.any_node_uses_wfr() )
      {
#pragma omp single
        {
          // if the end of the simulation is in the middle
          // of a min_delay_ step, we need to make a complete
          // step in the wfr_update and only do
          // the partial step in the final update
          // needs to be done in omp single since to_step_ is a scheduler
          // variable
          old_to_step = to_step_;
          if ( to_step_ < kernel().connection_manager.get_min_delay() )
            to_step_ = kernel().connection_manager.get_min_delay();
        }

        bool max_iterations_reached = true;
        const std::vector< Node* >& thread_local_wfr_nodes =
          kernel().node_manager.get_wfr_nodes_on_thread( tid );
        for ( long n = 0; n < wfr_max_iterations_; ++n )
        {
          bool done_p = true;

          // this loop may be empty for those threads
          // that do not have any nodes requiring wfr_update
          for ( std::vector< Node* >::const_iterator i =
                  thread_local_wfr_nodes.begin();
                i != thread_local_wfr_nodes.end();
                ++i )
            done_p = wfr_update_( *i ) && done_p;

// add done value of thread p to done vector
#pragma omp critical
          done.push_back( done_p );
// parallel section ends, wait until all threads are done -> synchronize
          sw_gather_secondary_events.start();
#pragma omp barrier

// the following block is executed by a single thread
// the other threads wait at the end of the block
#pragma omp single
          {
            // check whether all threads are done
            for ( size_t i = 0; i < done.size(); ++i )
            {
              done_all = done[ i ] && done_all;
            }

            // gather SecondaryEvents (e.g. GapJunctionEvents)
<<<<<<< HEAD
            kernel().event_delivery_manager.gather_secondary_events( done_all );
=======
            // kernel().event_delivery_manager.gather_events( done_all );
>>>>>>> f3710752

            // reset done and done_all
            //(needs to be in the single threaded part)
            done_all = true;
            done.clear();
          }
          sw_gather_secondary_events.stop();

          // deliver SecondaryEvents generated during wfr_update
          // returns the done value over all threads
<<<<<<< HEAD
          sw_deliver_secondary_events.start();
          done_p =
            kernel().event_delivery_manager.deliver_secondary_events( tid );
          sw_deliver_secondary_events.stop();
=======
          // done_p = kernel().event_delivery_manager.deliver_events( tid );
>>>>>>> f3710752

          if ( done_p )
          {
            max_iterations_reached = false;
            break;
          }
        } // of for (wfr_max_iterations) ...

#pragma omp single
        {
          to_step_ = old_to_step;
          if ( max_iterations_reached )
          {
            std::string msg = String::compose(
              "Maximum number of iterations reached at interval %1-%2 ms",
              clock_.get_ms(),
              clock_.get_ms() + to_step_ * Time::get_resolution().get_ms() );
            LOG( M_WARNING, "SimulationManager::wfr_update", msg );
          }
        }

      } // of if(any_node_uses_wfr)
      // end of preliminary update

      sw_update.start();
      const std::vector< Node* >& thread_local_nodes =
        kernel().node_manager.get_nodes_on_thread( tid );
      for (
        std::vector< Node* >::const_iterator node = thread_local_nodes.begin();
        node != thread_local_nodes.end();
        ++node )
      {
        // We update in a parallel region. Therefore, we need to catch
        // exceptions here and then handle them after the parallel region.
        try
        {
          if ( not( *node )->is_frozen() )
            ( *node )->update( clock_, from_step_, to_step_ );
        }
        catch ( std::exception& e )
        {
          // so throw the exception after parallel region
          exceptions_raised.at( tid ) = lockPTR< WrappedThreadException >(
            new WrappedThreadException( e ) );
          terminate_ = true;
        }
      }

// parallel section ends, wait until all threads are done -> synchronize
#pragma omp barrier
      sw_update.stop();

<<<<<<< HEAD
=======
      // gather only at end of slice
      sw_gather_spike_data.start();
>>>>>>> f3710752
      if ( to_step_ == kernel().connection_manager.get_min_delay() ) // gather
                                                                     // only at
                                                                     // end of
                                                                     // slice
      {
<<<<<<< HEAD
        sw_gather_spike_data.start();
=======
>>>>>>> f3710752
        kernel().event_delivery_manager.gather_spike_data( tid );
        sw_gather_spike_data.stop();
        if ( kernel().node_manager.any_node_uses_wfr() )
        {
          sw_gather_secondary_events.start();
#pragma omp single
          {
            kernel().event_delivery_manager.gather_secondary_events( true );
          }
          sw_gather_secondary_events.stop();
          sw_deliver_secondary_events.start();
          kernel().event_delivery_manager.deliver_secondary_events( tid );
          sw_deliver_secondary_events.stop();
        }
      }

#pragma omp barrier

// the following block is executed by the master thread only
// the other threads are enforced to wait at the end of the block
#pragma omp master
      {
        advance_time_();

        if ( SLIsignalflag != 0 )
        {
          LOG( M_INFO,
            "SimulationManager::update",
            "Simulation exiting on user signal." );
          terminate_ = true;
        }

        if ( print_time_ )
        {
          gettimeofday( &t_slice_end_, NULL );
          print_progress_();
        }
      }
// end of master section, all threads have to synchronize at this point
#pragma omp barrier

    } while ( ( to_do_ != 0 ) && ( !terminate_ ) );

    sw_total.stop();
    // TODO@5g: implement SP
    // End of the slice, we update the number of synaptic element
    // for ( std::vector< Node* >::const_iterator i =
    //         kernel().node_manager.get_nodes_on_thread( tid ).begin();
    //       i != kernel().node_manager.get_nodes_on_thread( tid ).end();
    //       ++i )
    // {
    //   ( *i )->update_synaptic_elements(
    //     Time( Time::step( clock_.get_steps() + to_step_ ) ).get_ms() );
    // }

    if ( tid == 0 && kernel().mpi_manager.get_rank() < 30 )
    {
      sw_update.print( "0] Update time: " );
      sw_gather_spike_data.print( "0] GatherSpikeData time: " );
      kernel().event_delivery_manager.sw_collocate.print( "--collocate: " );
      kernel().event_delivery_manager.sw_communicate.print( "--communicate: " );
      kernel().event_delivery_manager.sw_deliver.print( "--deliver: " );
      sw_gather_secondary_events.print( "0] GatherSecondaryData time: " );
      kernel().event_delivery_manager.sw_collocate_secondary_events.print( "--collocate(snd): " );
      kernel().event_delivery_manager.sw_communicate_secondary_events.print( "--communicate(snd): " );
      sw_deliver_secondary_events.print( "--deliver(snd): " );
      sw_total.print( "0] Total time: " );
      std::cout << "0] CommSteps(Rounds)SpikeData: "
                << kernel().event_delivery_manager.comm_steps_spike_data << "("
                << kernel().event_delivery_manager.comm_rounds_spike_data << ")"
                << std::endl;
      std::cout << "0] CommStepsSecondaryEvents: " << kernel().event_delivery_manager.comm_steps_secondary_events << std::endl;
    }

  } // of omp parallel

  // check if any exceptions have been raised
  for ( thread tid = 0; tid < kernel().vp_manager.get_num_threads(); ++tid )
    if ( exceptions_raised.at( tid ).valid() )
      throw WrappedThreadException( *( exceptions_raised.at( tid ) ) );
}

void
nest::SimulationManager::finalize_simulation_()
{
  if ( not simulated_ )
  {
    return;
  }

  // Check for synchronicity of global rngs over processes
  // TODO: This seems double up, there is such a test at end of simulate()
  if ( kernel().mpi_manager.get_num_processes() > 1 )
  {
    if ( !kernel().mpi_manager.grng_synchrony(
           kernel().rng_manager.get_grng()->ulrand( 100000 ) ) )
    {
      LOG( M_ERROR,
        "SimulationManager::simulate",
        "Global Random Number Generators are not synchronized after "
        "simulation." );
      throw KernelException();
    }
  }
  kernel().node_manager.finalize_nodes();
}

void
nest::SimulationManager::reset_network()
{
  if ( not has_been_simulated() )
    return; // nothing to do


  kernel().event_delivery_manager.clear_pending_spikes();

  kernel().node_manager.reset_nodes_state();

  // ConnectionManager doesn't support resetting dynamic synapses yet
  LOG( M_WARNING,
    "SimulationManager::ResetNetwork",
    "Synapses with internal dynamics (facilitation, STDP) are not reset.\n"
    "This will be implemented in a future version of NEST." );
}

void
nest::SimulationManager::advance_time_()
{
  // time now advanced time by the duration of the previous step
  to_do_ -= to_step_ - from_step_;

  // advance clock, update modulos, slice counter only if slice completed
  if ( ( delay ) to_step_ == kernel().connection_manager.get_min_delay() )
  {
    clock_ += Time::step( kernel().connection_manager.get_min_delay() );
    ++slice_;
    kernel().event_delivery_manager.update_moduli();
    from_step_ = 0;
  }
  else
    from_step_ = to_step_;

  long end_sim = from_step_ + to_do_;

  if ( kernel().connection_manager.get_min_delay() < ( delay ) end_sim )
    // update to end of time slice
    to_step_ = kernel().connection_manager.get_min_delay();
  else
    to_step_ = end_sim; // update to end of simulation time

  assert( to_step_ - from_step_
    <= ( long ) kernel().connection_manager.get_min_delay() );
}

void
nest::SimulationManager::print_progress_()
{
  double rt_factor = 0.0;

  if ( t_slice_end_.tv_sec != 0 )
  {
    // usec
    long t_real_s = ( t_slice_end_.tv_sec - t_slice_begin_.tv_sec ) * 1e6;
    // usec
    t_real_ += t_real_s + ( t_slice_end_.tv_usec - t_slice_begin_.tv_usec );
    // ms
    double t_real_acc = ( t_real_ ) / 1000.;
    double t_sim_acc =
      ( to_do_total_ - to_do_ ) * Time::get_resolution().get_ms();
    rt_factor = t_sim_acc / t_real_acc;
  }

  int percentage = ( 100 - int( float( to_do_ ) / to_do_total_ * 100 ) );

  std::cout << "\r" << std::setw( 3 ) << std::right << percentage << " %: "
            << "network time: " << std::fixed << std::setprecision( 1 )
            << clock_.get_ms() << " ms, "
            << "realtime factor: " << std::setprecision( 4 ) << rt_factor
            << std::resetiosflags( std::ios_base::floatfield );
  std::flush( std::cout );
}

nest::Time const
nest::SimulationManager::get_previous_slice_origin() const
{
  return clock_ - Time::step( kernel().connection_manager.get_min_delay() );
}<|MERGE_RESOLUTION|>--- conflicted
+++ resolved
@@ -34,6 +34,7 @@
 
 // Includes from nestkernel:
 #include "connection_manager_impl.h"
+#include "event_delivery_manager.h"
 #include "kernel_manager.h"
 #include "sibling_container.h"
 
@@ -748,11 +749,7 @@
             }
 
             // gather SecondaryEvents (e.g. GapJunctionEvents)
-<<<<<<< HEAD
             kernel().event_delivery_manager.gather_secondary_events( done_all );
-=======
-            // kernel().event_delivery_manager.gather_events( done_all );
->>>>>>> f3710752
 
             // reset done and done_all
             //(needs to be in the single threaded part)
@@ -763,14 +760,10 @@
 
           // deliver SecondaryEvents generated during wfr_update
           // returns the done value over all threads
-<<<<<<< HEAD
           sw_deliver_secondary_events.start();
           done_p =
             kernel().event_delivery_manager.deliver_secondary_events( tid );
           sw_deliver_secondary_events.stop();
-=======
-          // done_p = kernel().event_delivery_manager.deliver_events( tid );
->>>>>>> f3710752
 
           if ( done_p )
           {
@@ -823,20 +816,13 @@
 #pragma omp barrier
       sw_update.stop();
 
-<<<<<<< HEAD
-=======
       // gather only at end of slice
-      sw_gather_spike_data.start();
->>>>>>> f3710752
       if ( to_step_ == kernel().connection_manager.get_min_delay() ) // gather
                                                                      // only at
                                                                      // end of
                                                                      // slice
       {
-<<<<<<< HEAD
         sw_gather_spike_data.start();
-=======
->>>>>>> f3710752
         kernel().event_delivery_manager.gather_spike_data( tid );
         sw_gather_spike_data.stop();
         if ( kernel().node_manager.any_node_uses_wfr() )
