--- conflicted
+++ resolved
@@ -712,11 +712,7 @@
 
         bool max_iterations_reached = true;
         const std::vector< Node* >& thread_local_wfr_nodes =
-<<<<<<< HEAD
           kernel().node_manager.get_wfr_nodes_on_thread( tid );
-=======
-          kernel().node_manager.get_wfr_nodes_on_thread( thrd );
->>>>>>> 1fd378f8
         for ( long n = 0; n < wfr_max_iterations_; ++n )
         {
           bool done_p = true;
@@ -824,6 +820,10 @@
 // the other threads are enforced to wait at the end of the block
 #pragma omp master
       {
+        // gather only at end of slice
+        // if ( to_step_ == kernel().connection_manager.get_min_delay() )
+        //   kernel().event_delivery_manager.gather_events( true );
+
         advance_time_();
 
         if ( SLIsignalflag != 0 )
