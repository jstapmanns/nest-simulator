--- conflicted
+++ resolved
@@ -83,20 +83,6 @@
 
 template < template < typename targetidentifierT > class ConnectionT >
 void
-<<<<<<< HEAD
-ModelManager::register_connection_model( const std::string& name,
-  const bool requires_symmetric,
-  const bool requires_clopath_archiving,
-  const bool requires_urbanczik_archiving )
-{
-  ConnectorModel* cf = new ConnectorModelT< ConnectionT >( name,
-    /*is_primary=*/true,
-    /*has_delay=*/true,
-    requires_symmetric,
-    /*supports_wfr*/ false,
-    requires_clopath_archiving,
-    requires_urbanczik_archiving );
-=======
 ModelManager::register_connection_model( const std::string& name, const RegisterConnectionModelFlags flags )
 {
   // register normal version of the synapse
@@ -105,44 +91,24 @@
     enumFlagSet( flags, RegisterConnectionModelFlags::HAS_DELAY ),
     enumFlagSet( flags, RegisterConnectionModelFlags::REQUIRES_SYMMETRIC ),
     enumFlagSet( flags, RegisterConnectionModelFlags::SUPPORTS_WFR ),
-    enumFlagSet( flags, RegisterConnectionModelFlags::REQUIRES_CLOPATH_ARCHIVING ) );
->>>>>>> 00e0d3cc
+    enumFlagSet( flags, RegisterConnectionModelFlags::REQUIRES_CLOPATH_ARCHIVING ),
+    enumFlagSet( flags, RegisterConnectionModelFlags::REQUIRES_URBANCZIK_ARCHIVING ) );
   register_connection_model_( cf );
 
   // register the "hpc" version with the same parameters but a different target
   // identifier
   if ( enumFlagSet( flags, RegisterConnectionModelFlags::REGISTER_HPC ) )
   {
-<<<<<<< HEAD
-    cf = new ConnectorModelT< ConnectionLabel< ConnectionT > >( name + "_lbl",
-      /*is_primary=*/true,
-      /*has_delay=*/true,
-      requires_symmetric,
-      /*supports_wfr=*/false,
-      requires_clopath_archiving,
-      requires_urbanczik_archiving );
-=======
     cf = new GenericConnectorModel< ConnectionT< TargetIdentifierIndex > >( name + "_hpc",
       enumFlagSet( flags, RegisterConnectionModelFlags::IS_PRIMARY ),
       enumFlagSet( flags, RegisterConnectionModelFlags::HAS_DELAY ),
       enumFlagSet( flags, RegisterConnectionModelFlags::REQUIRES_SYMMETRIC ),
       enumFlagSet( flags, RegisterConnectionModelFlags::SUPPORTS_WFR ),
-      enumFlagSet( flags, RegisterConnectionModelFlags::REQUIRES_CLOPATH_ARCHIVING ) );
->>>>>>> 00e0d3cc
+      enumFlagSet( flags, RegisterConnectionModelFlags::REQUIRES_CLOPATH_ARCHIVING ),
+      enumFlagSet( flags, RegisterConnectionModelFlags::REQUIRES_URBANCZIK_ARCHIVING ) );
     register_connection_model_( cf );
   }
 
-<<<<<<< HEAD
-template < typename ConnectionT >
-void
-ModelManager::register_connection_model( const std::string& name,
-  const bool requires_symmetric,
-  const bool requires_clopath_archiving,
-  const bool requires_urbanczik_archiving )
-{
-  register_connection_model< ConnectionT, GenericConnectorModel >(
-    name, requires_symmetric, requires_clopath_archiving, requires_urbanczik_archiving );
-=======
   // register the "lbl" (labeled) version with the same parameters but a
   // different connection type
   if ( enumFlagSet( flags, RegisterConnectionModelFlags::REGISTER_LBL ) )
@@ -152,10 +118,10 @@
       enumFlagSet( flags, RegisterConnectionModelFlags::HAS_DELAY ),
       enumFlagSet( flags, RegisterConnectionModelFlags::REQUIRES_SYMMETRIC ),
       enumFlagSet( flags, RegisterConnectionModelFlags::SUPPORTS_WFR ),
-      enumFlagSet( flags, RegisterConnectionModelFlags::REQUIRES_CLOPATH_ARCHIVING ) );
+      enumFlagSet( flags, RegisterConnectionModelFlags::REQUIRES_CLOPATH_ARCHIVING ),
+      enumFlagSet( flags, RegisterConnectionModelFlags::REQUIRES_URBANCZIK_ARCHIVING ) );
     register_connection_model_( cf );
   }
->>>>>>> 00e0d3cc
 }
 
 /**
