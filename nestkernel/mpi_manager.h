/*
 *  mpi_manager.h
 *
 *  This file is part of NEST.
 *
 *  Copyright (C) 2004 The NEST Initiative
 *
 *  NEST is free software: you can redistribute it and/or modify
 *  it under the terms of the GNU General Public License as published by
 *  the Free Software Foundation, either version 2 of the License, or
 *  (at your option) any later version.
 *
 *  NEST is distributed in the hope that it will be useful,
 *  but WITHOUT ANY WARRANTY; without even the implied warranty of
 *  MERCHANTABILITY or FITNESS FOR A PARTICULAR PURPOSE.  See the
 *  GNU General Public License for more details.
 *
 *  You should have received a copy of the GNU General Public License
 *  along with NEST.  If not, see <http://www.gnu.org/licenses/>.
 *
 */

#ifndef MPI_MANAGER_H
#define MPI_MANAGER_H

// Generated includes:
#include "config.h"

// C includes:
#include <unistd.h>
#ifdef HAVE_MPI
#include <mpi.h>
#endif

// C++ includes:
#include <cassert>
#include <cmath>
#include <iostream>
#include <limits>
#include <numeric>
#include <vector>

// Includes from libnestutil:
#include "manager_interface.h"

// Includes from nestkernel:
#include "nest_types.h"
#include "spike_data.h"
#include "target_data.h"

// Includes from sli:
#include "dictdatum.h"

namespace nest
{

class MPIManager : public ManagerInterface
{
public:
  // forward declaration of internal classes
  class OffGridSpike;

  MPIManager();
  ~MPIManager()
  {
  }

  virtual void initialize();
  virtual void finalize();

  virtual void set_status( const DictionaryDatum& );
  virtual void get_status( DictionaryDatum& );

  void init_mpi( int* argc, char** argv[] );
#ifdef HAVE_MPI
  void set_communicator( MPI_Comm );

  MPI_Comm
  get_communicator()
  {
    return comm;
  };
#endif

  /**
   * Return the number of processes used during simulation.
   * This functions returns the number of processes.
   * Since each process has the same number of threads, the total number
   * of threads is given by get_num_threads()*get_num_processes().
   */
  thread get_num_processes() const;

  /**
   * Set the number of processes state variable.
   * This is used by dryrun_mode.
   */
  void set_num_processes( thread n_procs );

  /**
   * Get rank of MPI process
   */
  thread get_rank() const;

  /**
   * Return the process id for a given virtual process. The real process' id
   * of a virtual process is defined by the relation: p = (vp mod P), where
   * P is the total number of processes.
   */
  thread get_process_id_of_vp( const thread vp ) const;

  /*
   * Return the process id of the node with the specified node ID.
   */
  thread get_process_id_of_node_id( const index node_id ) const;

  /**
   * Finalize MPI communication (needs to be separate from MPIManager::finalize
   * when compiled with MUSIC since spikes can arrive and handlers called here)
   */
  void mpi_finalize( int exitcode );

  /**
   * If MPI is available, this method calls MPI_Abort with the exitcode.
   */
  void mpi_abort( int exitcode );

  /*
   * gather all send_buffer vectors on other mpi process to recv_buffer
   * vector
   */
  void communicate( std::vector< long >& send_buffer, std::vector< long >& recv_buffer );

  void communicate( std::vector< unsigned int >& send_buffer,
    std::vector< unsigned int >& recv_buffer,
    std::vector< int >& displacements );

  void communicate( std::vector< OffGridSpike >& send_buffer,
    std::vector< OffGridSpike >& recv_buffer,
    std::vector< int >& displacements );

  void communicate( std::vector< double >& send_buffer,
    std::vector< double >& recv_buffer,
    std::vector< int >& displacements );

  void communicate( std::vector< unsigned long >& send_buffer,
    std::vector< unsigned long >& recv_buffer,
    std::vector< int >& displacements );

  void
  communicate( std::vector< int >& send_buffer, std::vector< int >& recv_buffer, std::vector< int >& displacements );

  void communicate( double, std::vector< double >& );
  void communicate( std::vector< int >& );
  void communicate( std::vector< long >& );

  /*
   * Sum across all rank
   */
  void communicate_Allreduce_sum_in_place( double buffer );
  void communicate_Allreduce_sum_in_place( std::vector< double >& buffer );
  void communicate_Allreduce_sum_in_place( std::vector< int >& buffer );
  void communicate_Allreduce_sum( std::vector< double >& send_buffer, std::vector< double >& recv_buffer );

<<<<<<< HEAD
  /*
   * Maximum across all ranks
   */
  void communicate_Allreduce_max_in_place( std::vector< long >& buffer );

  /**
   * Minimum across all ranks.
   *
   * @param value value on calling rank
   * @return minimum value across all ranks
   */
  double min_cross_ranks( double value );

  /**
   * Maximum across all ranks.
   *
   * @param value value on calling rank
   * @return maximum value across all ranks
   */
  double max_cross_ranks( double value );


=======
>>>>>>> 1dbf6986
  std::string get_processor_name();

  bool is_mpi_used();

  /**
   * Returns total size of MPI buffer for communication of connections.
   */
  size_t get_buffer_size_target_data() const;

  /**
   * Returns size of MPI buffer for connections divided by number of processes.
   */
  unsigned int get_send_recv_count_target_data_per_rank() const;

  /**
   * Returns total size of MPI buffer for communication of spikes.
   */
  size_t get_buffer_size_spike_data() const;

  /**
   * Returns size of MPI buffer for spikes divided by number of processes.
   */
  unsigned int get_send_recv_count_spike_data_per_rank() const;

  /**
   * Returns total size of MPI send buffer for communication of secondary events.
   */
  size_t get_send_buffer_size_secondary_events_in_int() const;

  /**
   * Returns total size of MPI recv buffer for communication of secondary events.
   */
  size_t get_recv_buffer_size_secondary_events_in_int() const;

#ifdef HAVE_MPI

  void communicate_Alltoall_( void* send_buffer, void* recv_buffer, const unsigned int send_recv_count );

  void communicate_Alltoallv_( void* send_buffer,
    const int* send_counts,
    const int* send_displacements,
    void* recv_buffer,
    const int* recv_counts,
    const int* recv_displacements );

#endif // HAVE_MPI

  template < class D >
  void communicate_Alltoall( std::vector< D >& send_buffer,
    std::vector< D >& recv_buffer,
    const unsigned int send_recv_count );
  template < class D >
  void communicate_target_data_Alltoall( std::vector< D >& send_buffer, std::vector< D >& recv_buffer );
  template < class D >
  void communicate_spike_data_Alltoall( std::vector< D >& send_buffer, std::vector< D >& recv_buffer );
  template < class D >
  void communicate_off_grid_spike_data_Alltoall( std::vector< D >& send_buffer, std::vector< D >& recv_buffer );
  template < class D >
  void communicate_secondary_events_Alltoallv( std::vector< D >& send_buffer, std::vector< D >& recv_buffer );

  void synchronize();

  bool any_true( const bool );

  /**
   * Benchmark communication time of different MPI methods
   *
   *  The methods `time_communicate*` can be used to benchmark the timing
   *  of different MPI communication methods.
   */
  double time_communicate( int num_bytes, int samples = 1000 );
  double time_communicatev( int num_bytes, int samples = 1000 );
  double time_communicate_offgrid( int num_bytes, int samples = 1000 );
  double time_communicate_alltoall( int num_bytes, int samples = 1000 );
  double time_communicate_alltoallv( int num_bytes, int samples = 1000 );

  void set_buffer_size_target_data( size_t buffer_size );
  void set_buffer_size_spike_data( size_t buffer_size );

  /**
   * Increases the size of the MPI buffer for communication of connections if it
   * needs to be increased. Returns whether the size was changed.
   */
  bool increase_buffer_size_target_data();

  /**
   * Increases the size of the MPI buffer for communication of spikes if it
   * needs to be increased. Returns whether the size was changed.
   */
  bool increase_buffer_size_spike_data();

  /**
   * Decreases the size of the MPI buffer for communication of spikes if it
   * can be decreased.
   */
  void decrease_buffer_size_spike_data();

  /**
   * Returns whether MPI buffers for communication of connections are adaptive.
   */
  bool adaptive_target_buffers() const;

  /**
   * Returns whether MPI buffers for communication of spikes are adaptive.
   */
  bool adaptive_spike_buffers() const;

  /**
   * Sets the recvcounts parameter of Alltoallv for communication of
   * secondary events, i.e., the number of elements (in ints) to recv
   * from the corresponding rank.
   */
  void set_recv_counts_secondary_events_in_int_per_rank( const std::vector< int >& recv_counts_in_int_per_rank );

  /**
   * Returns the recvcounts parameter of Alltoallv for communication of
   * secondary events, i.e., the number of elements (in ints) to recv
   * from `source_rank`.
   */
  size_t get_recv_count_secondary_events_in_int( const size_t source_rank ) const;

  /**
   * Returns the rdispls parameter of Alltoallv for communication of
   * secondary events, i.e., the offset in the MPI buffer where
   * elements from `source_rank` are written.
   */
  size_t get_recv_displacement_secondary_events_in_int( const size_t source_rank ) const;

  /**
   * Returns the number of elements (in ints) to be sent to `target_rank`.
   */
  size_t get_send_count_secondary_events_in_int( const size_t target_rank ) const;

  /**
   * Returns the send displacement of elements (in ints) to be sent to rank `target_rank`.
   */
  size_t get_send_displacement_secondary_events_in_int( const size_t target_rank ) const;

  /**
   * Returns where the done marker is located in the MPI send buffer for `target_rank`.
   */
  size_t get_done_marker_position_in_secondary_events_send_buffer( const size_t target_rank ) const;

  /**
   * Returns where the done marker is located in the MPI recv buffer for `source_rank`.
   */
  size_t get_done_marker_position_in_secondary_events_recv_buffer( const size_t source_rank ) const;

  void communicate_recv_counts_secondary_events();

private:
  int num_processes_;              //!< number of MPI processes
  int rank_;                       //!< rank of the MPI process
  int send_buffer_size_;           //!< expected size of send buffer
  int recv_buffer_size_;           //!< size of receive buffer
  bool use_mpi_;                   //!< whether MPI is used
  size_t buffer_size_target_data_; //!< total size of MPI buffer for
  // communication of connections

  size_t buffer_size_spike_data_; //!< total size of MPI buffer for
  // communication of spikes

  size_t max_buffer_size_target_data_; //!< maximal size of MPI buffer for
  // communication of connections

  size_t max_buffer_size_spike_data_; //!< maximal size of MPI buffer for
  // communication of spikes

  bool adaptive_target_buffers_; //!< whether MPI buffers for communication of
  // connections resize on the fly

  bool adaptive_spike_buffers_; //!< whether MPI buffers for communication of
  // spikes resize on the fly

  double growth_factor_buffer_spike_data_;
  double growth_factor_buffer_target_data_;

  double shrink_factor_buffer_spike_data_;

  unsigned int send_recv_count_spike_data_per_rank_;
  unsigned int send_recv_count_target_data_per_rank_;

  std::vector< int > recv_counts_secondary_events_in_int_per_rank_; //!< how many secondary elements (in ints) will be
                                                                    //!< received from each rank
  std::vector< int >
    send_counts_secondary_events_in_int_per_rank_; //!< how many secondary elements (in ints) will be sent to each rank

  std::vector< int > recv_displacements_secondary_events_in_int_per_rank_; //!< offset in the MPI receive buffer (in
  //!< ints) at which elements received from each
  //!< rank will be written

  std::vector< int > send_displacements_secondary_events_in_int_per_rank_; //!< offset in the MPI send buffer (in ints)
//!< from which elements send to each rank will
//!< be read

#ifdef HAVE_MPI
  //! array containing communication partner for each step.
  std::vector< int > comm_step_;
  unsigned int COMM_OVERFLOW_ERROR;

  //! Variable to hold the MPI communicator to use (the datatype matters).
  MPI_Comm comm;
  MPI_Datatype MPI_OFFGRID_SPIKE;

  void communicate_Allgather( std::vector< unsigned int >& send_buffer,
    std::vector< unsigned int >& recv_buffer,
    std::vector< int >& displacements );

  void communicate_Allgather( std::vector< OffGridSpike >& send_buffer,
    std::vector< OffGridSpike >& recv_buffer,
    std::vector< int >& displacements );

  void communicate_Allgather( std::vector< int >& );
  void communicate_Allgather( std::vector< long >& );

  template < typename T >
  void communicate_Allgatherv( std::vector< T >& send_buffer,
    std::vector< T >& recv_buffer,
    std::vector< int >& displacements,
    std::vector< int >& recv_counts );

  template < typename T >
  void communicate_Allgather( std::vector< T >& send_buffer,
    std::vector< T >& recv_buffer,
    std::vector< int >& displacements );

#endif /* #ifdef HAVE_MPI */

public:
  /**
   * Combined storage of node ID and offset information for off-grid spikes.
   *
   * @note This class actually stores the node ID as @c double internally.
   *       This is done so that the user-defined MPI type MPI_OFFGRID_SPIKE,
   *       which we use to communicate off-grid spikes, is homogeneous.
   *       Otherwise, OpenMPI spends extreme amounts of time on packing
   *       and unpacking the data, see #458.
   */
  class OffGridSpike
  {
    friend void MPIManager::init_mpi( int*, char*** );

  public:
    //! We defined this type explicitly, so that the assert function below
    //! always tests the correct type.
    typedef unsigned int node_id_external_type;

    OffGridSpike()
      : node_id_( 0 )
      , offset_( 0.0 )
    {
    }
    OffGridSpike( node_id_external_type node_idv, double offsetv )
      : node_id_( node_idv )
      , offset_( offsetv )
    {
    }

    unsigned int
    get_node_id() const
    {
      return static_cast< node_id_external_type >( node_id_ );
    }
    void
    set_node_id( node_id_external_type node_id )
    {
      node_id_ = static_cast< double >( node_id );
    }
    double
    get_offset() const
    {
      return offset_;
    }

  private:
    double node_id_; //!< node ID of neuron that spiked
    double offset_;  //!< offset of spike from grid

    //! This function asserts that doubles can hold node IDs without loss
    static void
    assert_datatype_compatibility_()
    {
      assert( std::numeric_limits< double >::digits > std::numeric_limits< node_id_external_type >::digits );

      // the next one is doubling up, better be safe than sorry
      const node_id_external_type maxnode_id = std::numeric_limits< node_id_external_type >::max();
      OffGridSpike ogs( maxnode_id, 0.0 );
      assert( maxnode_id == ogs.get_node_id() );
    }
  };
};

inline void
MPIManager::set_recv_counts_secondary_events_in_int_per_rank( const std::vector< int >& recv_counts_in_int_per_rank )
{
  recv_counts_secondary_events_in_int_per_rank_ = recv_counts_in_int_per_rank;

  std::partial_sum( recv_counts_secondary_events_in_int_per_rank_.begin(),
    recv_counts_secondary_events_in_int_per_rank_.end() - 1,
    recv_displacements_secondary_events_in_int_per_rank_.begin() + 1 );
}

inline size_t
MPIManager::get_recv_count_secondary_events_in_int( const size_t source_rank ) const
{
  return recv_counts_secondary_events_in_int_per_rank_[ source_rank ];
}

inline size_t
MPIManager::get_recv_displacement_secondary_events_in_int( const size_t source_rank ) const
{
  return recv_displacements_secondary_events_in_int_per_rank_[ source_rank ];
}

inline size_t
MPIManager::get_send_count_secondary_events_in_int( const size_t target_rank ) const
{
  return send_counts_secondary_events_in_int_per_rank_[ target_rank ];
}

inline size_t
MPIManager::get_send_displacement_secondary_events_in_int( const size_t target_rank ) const
{
  return send_displacements_secondary_events_in_int_per_rank_[ target_rank ];
}

inline size_t
MPIManager::get_done_marker_position_in_secondary_events_send_buffer( const size_t target_rank ) const
{
  return get_send_displacement_secondary_events_in_int( target_rank )
    + get_send_count_secondary_events_in_int( target_rank ) - 1;
}

inline size_t
MPIManager::get_done_marker_position_in_secondary_events_recv_buffer( const size_t source_rank ) const
{
  return get_recv_displacement_secondary_events_in_int( source_rank )
    + get_recv_count_secondary_events_in_int( source_rank ) - 1;
}

inline thread
MPIManager::get_num_processes() const
{
  return num_processes_;
}

inline void
MPIManager::set_num_processes( thread n_procs )
{
  num_processes_ = n_procs;
}

inline thread
MPIManager::get_rank() const
{
  return rank_;
}

inline bool
MPIManager::is_mpi_used()
{
  return use_mpi_;
}

inline size_t
MPIManager::get_buffer_size_target_data() const
{
  return buffer_size_target_data_;
}

inline unsigned int
MPIManager::get_send_recv_count_target_data_per_rank() const
{
  return send_recv_count_target_data_per_rank_;
}

inline size_t
MPIManager::get_buffer_size_spike_data() const
{
  return buffer_size_spike_data_;
}

inline unsigned int
MPIManager::get_send_recv_count_spike_data_per_rank() const
{
  return send_recv_count_spike_data_per_rank_;
}

inline size_t
MPIManager::get_send_buffer_size_secondary_events_in_int() const
{
  return send_displacements_secondary_events_in_int_per_rank_[ send_displacements_secondary_events_in_int_per_rank_
                                                                 .size() - 1 ]
    + send_counts_secondary_events_in_int_per_rank_[ send_counts_secondary_events_in_int_per_rank_.size() - 1 ];
}

inline size_t
MPIManager::get_recv_buffer_size_secondary_events_in_int() const
{
  return recv_displacements_secondary_events_in_int_per_rank_[ recv_displacements_secondary_events_in_int_per_rank_
                                                                 .size() - 1 ]
    + recv_counts_secondary_events_in_int_per_rank_[ recv_counts_secondary_events_in_int_per_rank_.size() - 1 ];
}

inline void
MPIManager::set_buffer_size_target_data( const size_t buffer_size )
{
  assert( buffer_size >= static_cast< size_t >( 2 * get_num_processes() ) );
  if ( buffer_size <= max_buffer_size_target_data_ )
  {
    buffer_size_target_data_ = buffer_size;
  }
  else
  {
    buffer_size_target_data_ = max_buffer_size_target_data_;
  }
  send_recv_count_target_data_per_rank_ = static_cast< size_t >(
    floor( static_cast< double >( get_buffer_size_target_data() ) / static_cast< double >( get_num_processes() ) ) );

  assert( send_recv_count_target_data_per_rank_ * get_num_processes() <= get_buffer_size_target_data() );
}

inline void
MPIManager::set_buffer_size_spike_data( const size_t buffer_size )
{
  assert( buffer_size >= static_cast< size_t >( 2 * get_num_processes() ) );
  if ( buffer_size <= max_buffer_size_spike_data_ )
  {
    buffer_size_spike_data_ = buffer_size;
  }
  else
  {
    buffer_size_spike_data_ = max_buffer_size_spike_data_;
  }

  send_recv_count_spike_data_per_rank_ = floor( get_buffer_size_spike_data() / get_num_processes() );

  assert( send_recv_count_spike_data_per_rank_ * get_num_processes() <= get_buffer_size_spike_data() );
}

inline bool
MPIManager::increase_buffer_size_target_data()
{
  assert( adaptive_target_buffers_ );
  if ( buffer_size_target_data_ >= max_buffer_size_target_data_ )
  {
    return false;
  }
  else
  {
    if ( buffer_size_target_data_ * growth_factor_buffer_target_data_ < max_buffer_size_target_data_ )
    {
      // this also adjusts send_recv_count_target_data_per_rank_
      set_buffer_size_target_data(
        static_cast< size_t >( floor( buffer_size_target_data_ * growth_factor_buffer_target_data_ ) ) );
    }
    else
    {
      // this also adjusts send_recv_count_target_data_per_rank_
      set_buffer_size_target_data( max_buffer_size_target_data_ );
    }
    return true;
  }
}

inline bool
MPIManager::increase_buffer_size_spike_data()
{
  assert( adaptive_spike_buffers_ );
  if ( buffer_size_spike_data_ >= max_buffer_size_spike_data_ )
  {
    return false;
  }
  else
  {
    if ( buffer_size_spike_data_ * growth_factor_buffer_spike_data_ < max_buffer_size_spike_data_ )
    {
      set_buffer_size_spike_data( floor( buffer_size_spike_data_ * growth_factor_buffer_spike_data_ ) );
    }
    else
    {
      set_buffer_size_spike_data( max_buffer_size_spike_data_ );
    }
    return true;
  }
}

inline void
MPIManager::decrease_buffer_size_spike_data()
{
  assert( adaptive_spike_buffers_ );
  // the minimum is set to 4.0 * get_num_processes() to differentiate the initial size
  if ( buffer_size_spike_data_ / shrink_factor_buffer_spike_data_ > 4.0 * get_num_processes() )
  {
    set_buffer_size_spike_data( floor( buffer_size_spike_data_ / shrink_factor_buffer_spike_data_ ) );
  }
}

inline bool
MPIManager::adaptive_target_buffers() const
{
  return adaptive_target_buffers_;
}

inline bool
MPIManager::adaptive_spike_buffers() const
{
  return adaptive_spike_buffers_;
}

#ifndef HAVE_MPI
inline std::string
MPIManager::get_processor_name()
{
  char name[ 1024 ];
  name[ 1023 ] = '\0';
  gethostname( name, 1023 );
  return name;
}

inline void
MPIManager::mpi_abort( int )
{
}

inline void
MPIManager::communicate( std::vector< int >& )
{
}

inline void
MPIManager::communicate( std::vector< long >& )
{
}

inline void
MPIManager::synchronize()
{
}

inline void
test_link( int, int )
{
}

inline void
test_links()
{
}

inline bool
MPIManager::any_true( const bool my_bool )
{
  return my_bool;
}

inline double
MPIManager::time_communicate( int, int )
{
  return 0.0;
}

inline double
MPIManager::time_communicatev( int, int )
{
  return 0.0;
}

inline double
MPIManager::time_communicate_offgrid( int, int )
{
  return 0.0;
}

inline double
MPIManager::time_communicate_alltoall( int, int )
{
  return 0.0;
}

inline double
MPIManager::time_communicate_alltoallv( int, int )
{
  return 0.0;
}

#endif /* HAVE_MPI */

#ifdef HAVE_MPI
template < class D >
void
MPIManager::communicate_Alltoall( std::vector< D >& send_buffer,
  std::vector< D >& recv_buffer,
  const unsigned int send_recv_count )
{
  void* send_buffer_int = static_cast< void* >( &send_buffer[ 0 ] );
  void* recv_buffer_int = static_cast< void* >( &recv_buffer[ 0 ] );

  communicate_Alltoall_( send_buffer_int, recv_buffer_int, send_recv_count );
}

template < class D >
void
MPIManager::communicate_secondary_events_Alltoallv( std::vector< D >& send_buffer, std::vector< D >& recv_buffer )
{
  void* send_buffer_int = static_cast< void* >( &send_buffer[ 0 ] );
  void* recv_buffer_int = static_cast< void* >( &recv_buffer[ 0 ] );

  communicate_Alltoallv_( send_buffer_int,
    &send_counts_secondary_events_in_int_per_rank_[ 0 ],
    &send_displacements_secondary_events_in_int_per_rank_[ 0 ],
    recv_buffer_int,
    &recv_counts_secondary_events_in_int_per_rank_[ 0 ],
    &recv_displacements_secondary_events_in_int_per_rank_[ 0 ] );
}

#else // HAVE_MPI
template < class D >
void
MPIManager::MPIManager::communicate_Alltoall( std::vector< D >& send_buffer,
  std::vector< D >& recv_buffer,
  const unsigned int )
{
  recv_buffer.swap( send_buffer );
}

template < class D >
void
MPIManager::communicate_secondary_events_Alltoallv( std::vector< D >& send_buffer, std::vector< D >& recv_buffer )
{
  recv_buffer.swap( send_buffer );
}

#endif // HAVE_MPI

template < class D >
void
MPIManager::communicate_target_data_Alltoall( std::vector< D >& send_buffer, std::vector< D >& recv_buffer )
{
  const size_t send_recv_count_target_data_in_int_per_rank =
    sizeof( TargetData ) / sizeof( unsigned int ) * send_recv_count_target_data_per_rank_;

  communicate_Alltoall( send_buffer, recv_buffer, send_recv_count_target_data_in_int_per_rank );
}

template < class D >
void
MPIManager::communicate_spike_data_Alltoall( std::vector< D >& send_buffer, std::vector< D >& recv_buffer )
{
  const size_t send_recv_count_spike_data_in_int_per_rank =
    sizeof( SpikeData ) / sizeof( unsigned int ) * send_recv_count_spike_data_per_rank_;

  communicate_Alltoall( send_buffer, recv_buffer, send_recv_count_spike_data_in_int_per_rank );
}

template < class D >
void
MPIManager::communicate_off_grid_spike_data_Alltoall( std::vector< D >& send_buffer, std::vector< D >& recv_buffer )
{
  const size_t send_recv_count_off_grid_spike_data_in_int_per_rank =
    sizeof( OffGridSpikeData ) / sizeof( unsigned int ) * send_recv_count_spike_data_per_rank_;

  communicate_Alltoall( send_buffer, recv_buffer, send_recv_count_off_grid_spike_data_in_int_per_rank );
}
}

#endif /* MPI_MANAGER_H */<|MERGE_RESOLUTION|>--- conflicted
+++ resolved
@@ -161,12 +161,6 @@
   void communicate_Allreduce_sum_in_place( std::vector< int >& buffer );
   void communicate_Allreduce_sum( std::vector< double >& send_buffer, std::vector< double >& recv_buffer );
 
-<<<<<<< HEAD
-  /*
-   * Maximum across all ranks
-   */
-  void communicate_Allreduce_max_in_place( std::vector< long >& buffer );
-
   /**
    * Minimum across all ranks.
    *
@@ -184,8 +178,6 @@
   double max_cross_ranks( double value );
 
 
-=======
->>>>>>> 1dbf6986
   std::string get_processor_name();
 
   bool is_mpi_used();
