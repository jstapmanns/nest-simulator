/*
 *  mpi_manager.h
 *
 *  This file is part of NEST.
 *
 *  Copyright (C) 2004 The NEST Initiative
 *
 *  NEST is free software: you can redistribute it and/or modify
 *  it under the terms of the GNU General Public License as published by
 *  the Free Software Foundation, either version 2 of the License, or
 *  (at your option) any later version.
 *
 *  NEST is distributed in the hope that it will be useful,
 *  but WITHOUT ANY WARRANTY; without even the implied warranty of
 *  MERCHANTABILITY or FITNESS FOR A PARTICULAR PURPOSE.  See the
 *  GNU General Public License for more details.
 *
 *  You should have received a copy of the GNU General Public License
 *  along with NEST.  If not, see <http://www.gnu.org/licenses/>.
 *
 */

#ifndef MPI_MANAGER_H
#define MPI_MANAGER_H

// Generated includes:
#include "config.h"

// C includes:
#include <unistd.h>
#ifdef HAVE_MPI
#include <mpi.h>
#endif

// C++ includes:
#include <cassert>
#include <iostream>
#include <limits>
#include <numeric>
#include <vector>

// Includes from libnestutil:
#include "manager_interface.h"

// Includes from nestkernel:
#include "nest_types.h"

// Includes from sli:
#include "dictdatum.h"

namespace nest
{

class MPIManager : public ManagerInterface
{
public:
  // forward declaration of internal classes
  class OffGridSpike;
  class NodeAddressingData;

  MPIManager();
  ~MPIManager()
  {
  }

  virtual void initialize();
  virtual void finalize();

  virtual void set_status( const DictionaryDatum& );
  virtual void get_status( DictionaryDatum& );

  void init_mpi( int* argc, char** argv[] );

  /**
   * Return the number of processes used during simulation.
   * This functions returns the number of processes.
   * Since each process has the same number of threads, the total number
   * of threads is given by get_num_threads()*get_num_processes().
   */
  thread get_num_processes() const;

  /**
   * Set the number of processes state variable.
   * This is used by dryrun_mode.
   */
  void set_num_processes( thread n_procs );

  /**
   * Get rank of MPI process
   */
  thread get_rank() const;

  /**
   * Get number of recording processes.
   */
  thread get_num_rec_processes() const;

  /**
   * Get number of simulating processes.
   */
  thread get_num_sim_processes() const;

  /**
   * Set number of recording processes, switches NEST to global
   * spike detection mode.
   *
   * @param nrp  number of recording processes
   * @param called_by_reset   pass true when calling from Scheduler::reset()
   *
   * @note The `called_by_reset` parameter is a cludge to avoid a
   *       chicken-and-egg problem when resetting the kernel. It surpresses a
   *       test for existing nodes, trusting that the kernel will immediately
   *       afterwards delete all existing nodes.
   */
  void set_num_rec_processes( int nrp, bool called_by_reset );

  /**
   * Return the process id for a given virtual process. The real process' id
   * of a virtual process is defined by the relation: p = (vp mod P), where
   * P is the total number of processes.
   */
  thread get_process_id( thread vp ) const;

  /**
   * Finalize MPI communication (needs to be separate from MPIManager::finalize
   * when compiled with MUSIC since spikes can arrive and handlers called here)
   */
  void mpi_finalize( int exitcode );

  /**
   * If MPI is available, this method calls MPI_Abort with the exitcode.
   */
  void mpi_abort( int exitcode );


  void communicate( std::vector< unsigned int >& send_buffer,
    std::vector< unsigned int >& recv_buffer,
    std::vector< int >& displacements );

  void communicate( std::vector< OffGridSpike >& send_buffer,
    std::vector< OffGridSpike >& recv_buffer,
    std::vector< int >& displacements );

  void communicate( std::vector< double >& send_buffer,
    std::vector< double >& recv_buffer,
    std::vector< int >& displacements );

  void communicate( std::vector< unsigned long >& send_buffer,
    std::vector< unsigned long >& recv_buffer,
    std::vector< int >& displacements );

  void communicate( std::vector< int >& send_buffer,
    std::vector< int >& recv_buffer,
    std::vector< int >& displacements );

  void communicate( double, std::vector< double >& );
  void communicate( std::vector< int >& );
  void communicate( std::vector< long >& );

  /*
   * Sum across all rank
   */
  void communicate_Allreduce_sum_in_place( double buffer );
  void communicate_Allreduce_sum_in_place( std::vector< double >& buffer );
  void communicate_Allreduce_sum_in_place( std::vector< int >& buffer );
  void communicate_Allreduce_sum( std::vector< double >& send_buffer,
    std::vector< double >& recv_buffer );

  /*
   * Maximum across all ranks
   */
  void communicate_Allreduce_max_in_place( std::vector< size_t >& buffer );

  /**
   * Collect GIDs for all nodes in a given node list across processes.
   * The NodeListType should be one of LocalNodeList, LocalLeafList,
   * LocalChildList.
   */
  template < typename NodeListType >
  void communicate( const NodeListType& local_nodes,
    std::vector< NodeAddressingData >& all_nodes,
    bool remote = false );

  template < typename NodeListType >
  void communicate( const NodeListType& local_nodes,
    std::vector< NodeAddressingData >& all_nodes,
    DictionaryDatum params,
    bool remote = false );

  // TODO: not used...
  void communicate_connector_properties( DictionaryDatum& dict );

  std::string get_processor_name();

  // int get_send_buffer_size();
  // int get_recv_buffer_size();
  bool is_mpi_used();
  size_t get_buffer_size_target_data() const;
  size_t get_buffer_size_spike_data() const;
  size_t get_chunk_size_secondary_events() const;
  size_t get_buffer_size_secondary_events() const;

  void communicate_Alltoall( unsigned int* send_buffer,
    unsigned int* recv_buffer,
    const unsigned int send_recv_count );
<<<<<<< HEAD
  void communicate_secondary_events_Alltoall( unsigned int* send_buffer,
    unsigned int* recv_buffer );
=======
>>>>>>> ba44ac52

  void synchronize();

  // TODO: not used...
  void test_link( int, int );
  void test_links();

  bool grng_synchrony( unsigned long );

  /** Benchmark communication time of different MPI methods
   *
   *  The methods `time_communicate*` can be used to benchmark the timing
   *  of different MPI communication methods.
   */
  double time_communicate( int num_bytes, int samples = 1000 );
  double time_communicatev( int num_bytes, int samples = 1000 );
  double time_communicate_offgrid( int num_bytes, int samples = 1000 );
  double time_communicate_alltoall( int num_bytes, int samples = 1000 );
  double time_communicate_alltoallv( int num_bytes, int samples = 1000 );

  // void set_buffer_sizes( int send_buffer_size, int recv_buffer_size );
  void set_buffer_size_target_data( size_t buffer_size );
  void set_buffer_size_spike_data( size_t buffer_size );

  void set_chunk_size_secondary_events( const size_t chunk_size );

  bool increase_buffer_size_target_data();
  bool increase_buffer_size_spike_data();

  bool adaptive_target_buffers() const;
  bool adaptive_spike_buffers() const;

private:
  int num_processes_;    //!< number of MPI processes
  int rank_;             //!< rank of the MPI process
  index n_rec_procs_;    //!< MPI processes dedicated for recording devices
  index n_sim_procs_;    //!< MPI processes used for simulation
  int send_buffer_size_; //!< expected size of send buffer
  int recv_buffer_size_; //!< size of receive buffer
  bool use_mpi_;         //!< whether MPI is used
  size_t buffer_size_target_data_;     //!< total size of MPI buffer for
                                       //communication of connections
  size_t buffer_size_spike_data_;      //!< total size of MPI buffer for
                                       //communication of spikes
<<<<<<< HEAD
  size_t chunk_size_secondary_events_; //!< total size of MPI buffer for
                                       //communication of secondary events
=======
>>>>>>> ba44ac52
  size_t max_buffer_size_target_data_; //!< maximal size of MPI buffer for
                                       //communication of connections
  size_t max_buffer_size_spike_data_;  //!< maximal size of MPI buffer for
                                       //communication of spikes
  bool adaptive_target_buffers_; //!< whether MPI buffers for communication of
                                 //connections resize on the fly
  bool adaptive_spike_buffers_;  //!< whether MPI buffers for communication of
                                 //spikes resize on the fly

#ifdef HAVE_MPI
  //! array containing communication partner for each step.
  std::vector< int > comm_step_;
  unsigned int COMM_OVERFLOW_ERROR;

//! Variable to hold the MPI communicator to use (the datatype matters).
#ifdef HAVE_MUSIC
  MPI::Intracomm comm;
#else  /* #ifdef HAVE_MUSIC */
  MPI_Comm comm;
#endif /* #ifdef HAVE_MUSIC */
  MPI_Datatype MPI_OFFGRID_SPIKE;

  void communicate_Allgather( std::vector< unsigned int >& send_buffer,
    std::vector< unsigned int >& recv_buffer,
    std::vector< int >& displacements );

  void communicate_Allgather( std::vector< OffGridSpike >& send_buffer,
    std::vector< OffGridSpike >& recv_buffer,
    std::vector< int >& displacements );

  void communicate_Allgather( std::vector< int >& );
  void communicate_Allgather( std::vector< long >& );

  template < typename T >
  void communicate_Allgatherv( std::vector< T >& send_buffer,
    std::vector< T >& recv_buffer,
    std::vector< int >& displacements,
    std::vector< int >& recv_counts );

  template < typename T >
  void communicate_Allgather( std::vector< T >& send_buffer,
    std::vector< T >& recv_buffer,
    std::vector< int >& displacements );

#endif /* #ifdef HAVE_MPI */

public:
  /**
   * Combined storage of GID and offset information for off-grid spikes.
   *
   * @note This class actually stores the GID as @c double internally.
   *       This is done so that the user-defined MPI type MPI_OFFGRID_SPIKE,
   *       which we use to communicate off-grid spikes, is homogeneous.
   *       Otherwise, OpenMPI spends extreme amounts of time on packing
   *       and unpacking the data, see #458.
   */
  class OffGridSpike
  {
    friend void MPIManager::init_mpi( int*, char*** );

  public:
    //! We defined this type explicitly, so that the assert function below
    //! always tests the correct type.
    typedef unsigned int gid_external_type;

    OffGridSpike()
      : gid_( 0 )
      , offset_( 0.0 )
    {
    }
    OffGridSpike( gid_external_type gidv, double offsetv )
      : gid_( gidv )
      , offset_( offsetv )
    {
    }

    unsigned int
    get_gid() const
    {
      return static_cast< gid_external_type >( gid_ );
    }
    void
    set_gid( gid_external_type gid )
    {
      gid_ = static_cast< double >( gid );
    }
    double
    get_offset() const
    {
      return offset_;
    }

  private:
    double gid_;    //!< GID of neuron that spiked
    double offset_; //!< offset of spike from grid

    //! This function asserts that doubles can hold GIDs without loss
    static void
    assert_datatype_compatibility_()
    {
      assert( std::numeric_limits< double >::digits
        > std::numeric_limits< gid_external_type >::digits );

      // the next one is doubling up, better be safe than sorry
      const gid_external_type maxgid =
        std::numeric_limits< gid_external_type >::max();
      OffGridSpike ogs( maxgid, 0.0 );
      assert( maxgid == ogs.get_gid() );
    }
  };

  class NodeAddressingData
  {
  public:
    NodeAddressingData()
      : gid_( 0 )
      , parent_gid_( 0 )
      , vp_( 0 )
    {
    }
    NodeAddressingData( unsigned int gid,
      unsigned int parent_gid,
      unsigned int vp )
      : gid_( gid )
      , parent_gid_( parent_gid )
      , vp_( vp )
    {
    }

    unsigned int
    get_gid() const
    {
      return gid_;
    }
    unsigned int
    get_parent_gid() const
    {
      return parent_gid_;
    }
    unsigned int
    get_vp() const
    {
      return vp_;
    }
    bool operator<( const NodeAddressingData& other ) const
    {
      return this->gid_ < other.gid_;
    }
    bool operator==( const NodeAddressingData& other ) const
    {
      return this->gid_ == other.gid_;
    }

  private:
    unsigned int gid_;        //!< GID of neuron
    unsigned int parent_gid_; //!< GID of neuron's parent
    unsigned int vp_;         //!< virtual process of neuron
  };
};

inline thread
MPIManager::get_num_processes() const
{
  return num_processes_;
}

inline void
MPIManager::set_num_processes( thread n_procs )
{
  num_processes_ = n_procs;
}

inline thread
MPIManager::get_rank() const
{
  return rank_;
}

inline thread
MPIManager::get_num_rec_processes() const
{
  return n_rec_procs_;
}

inline thread
MPIManager::get_num_sim_processes() const
{
  return n_sim_procs_;
}

// inline int
// MPIManager::get_send_buffer_size()
// {
//   return send_buffer_size_;
// }

// inline int
// MPIManager::get_recv_buffer_size()
// {
//   return recv_buffer_size_;
// }

inline bool
MPIManager::is_mpi_used()
{
  return use_mpi_;
}

inline size_t
MPIManager::get_buffer_size_target_data() const
{
  return buffer_size_target_data_;
}

inline size_t
MPIManager::get_buffer_size_spike_data() const
{
  return buffer_size_spike_data_;
}

inline size_t
MPIManager::get_chunk_size_secondary_events() const
{
  return chunk_size_secondary_events_;
}

inline size_t
MPIManager::get_buffer_size_secondary_events() const
{
  return chunk_size_secondary_events_ * get_num_processes();
}

inline void
MPIManager::set_buffer_size_target_data( const size_t buffer_size )
{
  buffer_size_target_data_ = buffer_size;
}

inline void
MPIManager::set_buffer_size_spike_data( const size_t buffer_size )
{
  buffer_size_spike_data_ = buffer_size;
}

inline void
MPIManager::set_chunk_size_secondary_events( const size_t chunk_size )
{
  chunk_size_secondary_events_ = chunk_size;
}

inline bool
MPIManager::increase_buffer_size_target_data()
{
  assert( adaptive_target_buffers_ );
  if ( buffer_size_target_data_ < max_buffer_size_target_data_ )
  {
    buffer_size_target_data_ *= 2;
    return true;
  }
  else
  {
    return false;
  }
}

inline bool
MPIManager::increase_buffer_size_spike_data()
{
  assert( adaptive_spike_buffers_ );
  if ( buffer_size_spike_data_ < max_buffer_size_spike_data_ )
  {
    buffer_size_spike_data_ *= 2;
    return true;
  }
  else
  {
    return false;
  }
}

inline bool
MPIManager::adaptive_target_buffers() const
{
  return adaptive_target_buffers_;
}

inline bool
MPIManager::adaptive_spike_buffers() const
{
  return adaptive_spike_buffers_;
}

#ifndef HAVE_MPI
inline std::string
MPIManager::get_processor_name()
{
  char name[ 1024 ];
  name[ 1023 ] = '\0';
  gethostname( name, 1023 );
  return name;
}

inline void
MPIManager::mpi_abort( int )
{
}

inline void
MPIManager::communicate( std::vector< int >& )
{
}

inline void
MPIManager::communicate( std::vector< long >& )
{
}

inline void
MPIManager::communicate_connector_properties( DictionaryDatum& )
{
}

inline void
MPIManager::synchronize()
{
}

inline void
test_link( int, int )
{
}

inline void
test_links()
{
}

/* replaced u_long with unsigned long since u_long is not known when
 mpi.h is not available. This is a rather ugly fix.
 HEP 2007-03-09
 */
inline bool
MPIManager::grng_synchrony( unsigned long )
{
  return true;
}

inline double
MPIManager::time_communicate( int, int )
{
  return 0.0;
}

inline double
MPIManager::time_communicatev( int, int )
{
  return 0.0;
}

inline double
MPIManager::time_communicate_offgrid( int, int )
{
  return 0.0;
}

inline double
MPIManager::time_communicate_alltoall( int, int )
{
  return 0.0;
}

inline double
MPIManager::time_communicate_alltoallv( int, int )
{
  return 0.0;
}
#endif
}

#endif /* MPI_MANAGER_H */<|MERGE_RESOLUTION|>--- conflicted
+++ resolved
@@ -203,11 +203,8 @@
   void communicate_Alltoall( unsigned int* send_buffer,
     unsigned int* recv_buffer,
     const unsigned int send_recv_count );
-<<<<<<< HEAD
   void communicate_secondary_events_Alltoall( unsigned int* send_buffer,
     unsigned int* recv_buffer );
-=======
->>>>>>> ba44ac52
 
   void synchronize();
 
@@ -252,11 +249,8 @@
                                        //communication of connections
   size_t buffer_size_spike_data_;      //!< total size of MPI buffer for
                                        //communication of spikes
-<<<<<<< HEAD
   size_t chunk_size_secondary_events_; //!< total size of MPI buffer for
                                        //communication of secondary events
-=======
->>>>>>> ba44ac52
   size_t max_buffer_size_target_data_; //!< maximal size of MPI buffer for
                                        //communication of connections
   size_t max_buffer_size_spike_data_;  //!< maximal size of MPI buffer for
