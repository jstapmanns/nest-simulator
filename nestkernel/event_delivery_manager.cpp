/*
 *  event_delivery_manager.cpp
 *
 *  This file is part of NEST.
 *
 *  Copyright (C) 2004 The NEST Initiative
 *
 *  NEST is free software: you can redistribute it and/or modify
 *  it under the terms of the GNU General Public License as published by
 *  the Free Software Foundation, either version 2 of the License, or
 *  (at your option) any later version.
 *
 *  NEST is distributed in the hope that it will be useful,
 *  but WITHOUT ANY WARRANTY; without even the implied warranty of
 *  MERCHANTABILITY or FITNESS FOR A PARTICULAR PURPOSE.  See the
 *  GNU General Public License for more details.
 *
 *  You should have received a copy of the GNU General Public License
 *  along with NEST.  If not, see <http://www.gnu.org/licenses/>.
 *
 */

#include "event_delivery_manager.h"

// C++ includes:
#include <algorithm> // rotate
#include <iostream>
#include <numeric> // accumulate

// Includes from libnestutil:
#include "logging.h"

// Includes from nestkernel:
#include "kernel_manager.h"
#include "mpi_manager_impl.h"
#include "vp_manager.h"
#include "vp_manager_impl.h"
#include "connection_manager.h"
#include "connection_manager_impl.h"
#include "event_delivery_manager_impl.h"
#include "send_buffer_position.h"
#include "source.h"

// Includes from sli:
#include "dictutils.h"

namespace nest
{
EventDeliveryManager::EventDeliveryManager()
  : off_grid_spiking_( false )
  , moduli_()
  , slice_moduli_()
  , comm_marker_( 0 )
  , time_collocate_( 0.0 )
  , time_communicate_( 0.0 )
  , local_spike_counter_( std::vector< unsigned long >() )
  , send_buffer_target_data_()
  , recv_buffer_target_data_()
  , buffer_size_target_data_has_changed_( false )
  , buffer_size_spike_data_has_changed_( false )
  , completed_count_( std::vector< unsigned int >() )
{
#ifndef DISABLE_COUNTS
  comm_steps_target_data = 0;
  comm_rounds_target_data = 0;
  comm_steps_spike_data = 0;
  comm_rounds_spike_data = 0;
  comm_steps_secondary_events = 0;
  call_count_deliver_events = std::vector< unsigned int >();
#endif
}

EventDeliveryManager::~EventDeliveryManager()
{
}

void
EventDeliveryManager::initialize()
{
  const thread num_threads = kernel().vp_manager.get_num_threads();

  init_moduli();
  local_spike_counter_.resize( num_threads, 0 );
  reset_timers_counters();
  spike_register_.resize( num_threads, NULL );
  off_grid_spike_register_.resize( num_threads, NULL );
  completed_count_.resize( num_threads, 0 );
#ifndef DISABLE_COUNTS
  call_count_deliver_events.resize( num_threads, 0 ); // TODO@5g: remove
#endif

#pragma omp parallel
  {
    const thread tid = kernel().vp_manager.get_thread_id();
    if ( spike_register_[ tid ] != 0 )
    {
      delete ( spike_register_[ tid ] );
    }
    spike_register_[ tid ] =
      new std::vector< std::vector< std::vector< Target > > >(
        num_threads,
        std::vector< std::vector< Target > >(
          kernel().connection_manager.get_min_delay(),
          std::vector< Target >( 0 ) ) );

    if ( off_grid_spike_register_[ tid ] != 0 )
    {
      delete ( off_grid_spike_register_[ tid ] );
    }
    off_grid_spike_register_[ tid ] =
      new std::vector< std::vector< std::vector< OffGridTarget > > >(
        num_threads,
        std::vector< std::vector< OffGridTarget > >(
          kernel().connection_manager.get_min_delay(),
          std::vector< OffGridTarget >( 0 ) ) );
  } // of omp parallel
}

void
EventDeliveryManager::finalize()
{
  // clear the spike buffers
  for ( std::vector< std::vector< std::vector< std::vector< Target > > >* >::
          iterator it = spike_register_.begin();
        it != spike_register_.end();
        ++it )
  {
    delete ( *it );
  };
  spike_register_.clear();

  for (
    std::vector< std::vector< std::vector< std::vector< OffGridTarget > > >* >::
      iterator it = off_grid_spike_register_.begin();
    it != off_grid_spike_register_.end();
    ++it )
  {
    delete ( *it );
  };
  off_grid_spike_register_.clear();
}

void
EventDeliveryManager::set_status( const DictionaryDatum& dict )
{
  updateValue< bool >( dict, names::off_grid_spiking, off_grid_spiking_ );
}

void
EventDeliveryManager::get_status( DictionaryDatum& dict )
{
  def< bool >( dict, names::off_grid_spiking, off_grid_spiking_ );
  def< double >( dict, names::time_collocate, time_collocate_ );
  def< double >( dict, names::time_communicate, time_communicate_ );
  def< unsigned long >(
    dict,
    names::local_spike_counter,
    std::accumulate(
      local_spike_counter_.begin(), local_spike_counter_.end(), 0 ) );
}

void
EventDeliveryManager::clear_pending_spikes()
{
  configure_spike_data_buffers();
}

void
EventDeliveryManager::resize_send_recv_buffers_target_data()
{
  // compute send receive counts and allocate memory for buffers
  send_buffer_target_data_.resize(
    kernel().mpi_manager.get_buffer_size_target_data() );
  recv_buffer_target_data_.resize(
    kernel().mpi_manager.get_buffer_size_target_data() );
}

void
EventDeliveryManager::resize_send_recv_buffers_spike_data_()
{
  send_buffer_spike_data_.resize(
    kernel().mpi_manager.get_buffer_size_spike_data() );
  recv_buffer_spike_data_.resize(
    kernel().mpi_manager.get_buffer_size_spike_data() );
  send_buffer_off_grid_spike_data_.resize(
    kernel().mpi_manager.get_buffer_size_spike_data() );
  recv_buffer_off_grid_spike_data_.resize(
    kernel().mpi_manager.get_buffer_size_spike_data() );
}

void
EventDeliveryManager::configure_spike_data_buffers()
{
  assert( kernel().connection_manager.get_min_delay() != 0 );

  configure_spike_register();

  send_buffer_spike_data_.clear();
  send_buffer_off_grid_spike_data_.clear();

  resize_send_recv_buffers_spike_data_();
}

void
EventDeliveryManager::configure_spike_register()
{
  for ( thread tid = 0; tid < kernel().vp_manager.get_num_threads(); ++tid )
  {
    reset_spike_register_( tid );
    resize_spike_register_( tid );
  }
}

void
EventDeliveryManager::configure_secondary_buffers()
{
  send_buffer_secondary_events_.clear();
  send_buffer_secondary_events_.resize(
    kernel().mpi_manager.get_buffer_size_secondary_events_in_int() );
  recv_buffer_secondary_events_.clear();
  recv_buffer_secondary_events_.resize(
    kernel().mpi_manager.get_buffer_size_secondary_events_in_int() );
}

void
EventDeliveryManager::init_moduli()
{
  delay min_delay = kernel().connection_manager.get_min_delay();
  delay max_delay = kernel().connection_manager.get_max_delay();
  assert( min_delay != 0 );
  assert( max_delay != 0 );

  /*
   * Ring buffers use modulos to determine where to store incoming events
   * with given time stamps, relative to the beginning of the slice in which
   * the spikes are delivered from the queue, ie, the slice after the one
   * in which they were generated. The pertaining offsets are 0..max_delay-1.
   */

  moduli_.resize( min_delay + max_delay );

  for ( delay d = 0; d < min_delay + max_delay; ++d )
  {
    moduli_[ d ] = ( kernel().simulation_manager.get_clock().get_steps() + d )
      % ( min_delay + max_delay );
  }

  // Slice-based ring-buffers have one bin per min_delay steps,
  // up to max_delay.  Time is counted as for normal ring buffers.
  // The slice_moduli_ table maps time steps to these bins
  const size_t nbuff = static_cast< size_t >(
    std::ceil( static_cast< double >( min_delay + max_delay ) / min_delay ) );
  slice_moduli_.resize( min_delay + max_delay );
  for ( delay d = 0; d < min_delay + max_delay; ++d )
  {
    slice_moduli_[ d ] = ( ( kernel().simulation_manager.get_clock().get_steps()
                             + d ) / min_delay ) % nbuff;
  }
}

/**
 * This function is called after all nodes have been updated.
 * We can compute the value of (T+d) mod max_delay without explicit
 * reference to the network clock, because compute_moduli_ is
 * called whenever the network clock advances.
 * The various modulos for all available delays are stored in
 * a lookup-table and this table is rotated once per time slice.
 */
void
EventDeliveryManager::update_moduli()
{
  delay min_delay = kernel().connection_manager.get_min_delay();
  delay max_delay = kernel().connection_manager.get_max_delay();
  assert( min_delay != 0 );
  assert( max_delay != 0 );

  /*
   * Note that for updating the modulos, it is sufficient
   * to rotate the buffer to the left.
   */
  assert( moduli_.size() == ( index )( min_delay + max_delay ) );
  std::rotate( moduli_.begin(), moduli_.begin() + min_delay, moduli_.end() );

  /* For the slice-based ring buffer, we cannot rotate the table, but
   have to re-compute it, since max_delay_ may not be a multiple of
   min_delay_.  Reference time is the time at the beginning of the slice.
   */
  const size_t nbuff = static_cast< size_t >(
    std::ceil( static_cast< double >( min_delay + max_delay ) / min_delay ) );
  for ( delay d = 0; d < min_delay + max_delay; ++d )
  {
    slice_moduli_[ d ] = ( ( kernel().simulation_manager.get_clock().get_steps()
                             + d ) / min_delay ) % nbuff;
  }
}

void
EventDeliveryManager::reset_timers_counters()
{
  time_collocate_ = 0.0;
  time_communicate_ = 0.0;
  for (
    std::vector< unsigned long >::iterator it = local_spike_counter_.begin();
    it != local_spike_counter_.end();
    ++it )
  {
    ( *it ) = 0;
  }
}

void
EventDeliveryManager::gather_secondary_events( const bool done )
{
#ifndef DISABLE_COUNTS
  ++comm_steps_secondary_events;
#endif

  // write done marker at last position in every chunk
  const size_t chunk_size_in_int =
    kernel().mpi_manager.get_chunk_size_secondary_events_in_int();
  for ( thread rank = 0; rank < kernel().mpi_manager.get_num_processes();
        ++rank )
  {
    send_buffer_secondary_events_[ ( rank + 1 ) * chunk_size_in_int - 1 ] =
      done;
  }
<<<<<<< HEAD
  std::vector< std::vector< std::vector< OffGridSpike > > >::iterator it;
  std::vector< std::vector< OffGridSpike > >::iterator jt;

  // accumulate number of generated spikes in the local spike counter
  for ( it = offgrid_spike_register_.begin();
        it != offgrid_spike_register_.end();
        ++it )
  {
    for ( jt = it->begin(); jt != it->end(); ++jt )
    {
      num_offgrid_spikes += jt->size();
    }
  }
  local_spike_counter_ += num_grid_spikes + num_offgrid_spikes;

  // here we need to count the secondary events and take them
  // into account in the size of the buffers
  // assume that we already serialized all secondary
  // events into the secondary_events_buffer_
  // and that secondary_events_buffer_.size() contains the correct size
  // of this buffer in units of unsigned int

  for ( j = secondary_events_buffer_.begin();
        j != secondary_events_buffer_.end();
        ++j )
=======

#ifndef DISABLE_TIMING
  kernel().mpi_manager.synchronize(); // to get an accurate time measurement
                                      // across ranks
  sw_communicate_secondary_events.start();
#endif
  kernel().mpi_manager.communicate_secondary_events_Alltoall(
    send_buffer_secondary_events_, recv_buffer_secondary_events_ );
#ifndef DISABLE_TIMING
  sw_communicate_secondary_events.stop();
#endif
}

bool
EventDeliveryManager::deliver_secondary_events( const thread tid,
  const bool called_from_wfr_update )
{
  return kernel().connection_manager.deliver_secondary_events(
    tid, called_from_wfr_update, recv_buffer_secondary_events_ );
}

void
EventDeliveryManager::gather_spike_data( const thread tid )
{
  if ( off_grid_spiking_ )
  {
    gather_spike_data_(
      tid, send_buffer_off_grid_spike_data_, recv_buffer_off_grid_spike_data_ );
  }
  else
  {
    gather_spike_data_( tid, send_buffer_spike_data_, recv_buffer_spike_data_ );
  }
}

// TODO@5g: make pretty and use reasonable variable names -> Jakob
template < typename SpikeDataT >
void
EventDeliveryManager::gather_spike_data_( const thread tid,
  std::vector< SpikeDataT >& send_buffer,
  std::vector< SpikeDataT >& recv_buffer )
{
#ifndef DISABLE_COUNTS
#pragma omp single
>>>>>>> df724797
  {
    ++comm_steps_spike_data;
  }
#endif

  // counters to keep track of threads and ranks that have send out
  // all spikes
  static unsigned int
    completed_count; // needs to be static to be visible across threads
  const unsigned int half_completed_count = 2
    * kernel()
        .vp_manager.get_num_threads(); // count for on grid and off grid spikes
  const unsigned int max_completed_count =
    half_completed_count + kernel().vp_manager.get_num_threads();
  unsigned int me_completed_tid = 0;
  unsigned int others_completed_tid = 0;

  const AssignedRanks assigned_ranks =
    kernel().vp_manager.get_assigned_ranks( tid );

  // can not use while(true) and break in an omp structured block
  bool done = false;
  while ( not done )
  {
#pragma omp single
    {
      completed_count = 0;
      if ( kernel().mpi_manager.adaptive_spike_buffers()
        and buffer_size_spike_data_has_changed_ )
      {
        resize_send_recv_buffers_spike_data_();
        buffer_size_spike_data_has_changed_ = false;
      }
    } // of omp single; implicit barrier

#ifndef DISABLE_TIMING
    if ( tid == 0 and kernel().mpi_manager.get_rank() < 30 )
    {
      sw_collocate_spike_data.start();
    }
#endif

    // need to get new positions in case buffer size has changed
    SendBufferPosition send_buffer_position( assigned_ranks,
      kernel().mpi_manager.get_send_recv_count_spike_data_per_rank() );

    // collocate spikes to send buffer
    me_completed_tid = collocate_spike_data_buffers_(
      tid, assigned_ranks, send_buffer_position, spike_register_, send_buffer );

    if ( off_grid_spiking_ )
    {
      me_completed_tid += collocate_spike_data_buffers_( tid,
        assigned_ranks,
        send_buffer_position,
        off_grid_spike_register_,
        send_buffer );
    }
    else
    {
      ++me_completed_tid;
    }

// set markers to signal end of valid spikes, and remove spikes
// from register that have been collected in send buffer
#pragma omp barrier
    set_end_and_invalid_markers_(
      assigned_ranks, send_buffer_position, send_buffer );
    clean_spike_register_( tid );

#pragma omp atomic
    completed_count += me_completed_tid;
#pragma omp barrier

    // if we do not have any spikes left, set corresponding marker in
    // send buffer
    if ( completed_count == half_completed_count )
    {
      // needs to be called /after/ set_end_and_invalid_markers_
      set_complete_marker_spike_data_(
        assigned_ranks, send_buffer_position, send_buffer );
#pragma omp barrier
    }

// communicate spikes using a single thread
#pragma omp single
    {
#ifndef DISABLE_COUNTS
      ++comm_rounds_spike_data;
#endif
#ifndef DISABLE_TIMING
      sw_collocate_spike_data.stop();
      kernel().mpi_manager.synchronize(); // to get an accurate time measurement
                                          // across ranks
      sw_communicate_spike_data.start();
#endif
      if ( off_grid_spiking_ )
      {
        kernel().mpi_manager.communicate_off_grid_spike_data_Alltoall(
          send_buffer, recv_buffer );
      }
      else
      {
        kernel().mpi_manager.communicate_spike_data_Alltoall(
          send_buffer, recv_buffer );
      }
#ifndef DISABLE_TIMING
      sw_communicate_spike_data.stop();
      sw_deliver_spike_data.start();
#endif
    } // of omp single; implicit barrier

    // deliver spikes from receive buffer to ring buffers
    others_completed_tid = deliver_events_( tid, recv_buffer );
#pragma omp atomic
    completed_count += others_completed_tid;

// exit gather loop if all local threads and remote processes are
// done
#pragma omp barrier

#ifndef DISABLE_TIMING
    if ( tid == 0 and kernel().mpi_manager.get_rank() < 30 )
    {
      sw_deliver_spike_data.stop();
    }
#endif

    if ( completed_count == max_completed_count )
    {
      done = true;
    }
    // otherwise, resize mpi buffers, if allowed
    else if ( kernel().mpi_manager.adaptive_spike_buffers() )
    {
#pragma omp single
      {
        buffer_size_spike_data_has_changed_ =
          kernel().mpi_manager.increase_buffer_size_spike_data();
      }
    }
#pragma omp barrier

  } // of while( true )

  reset_spike_register_( tid );
}

template < typename TargetT, typename SpikeDataT >
bool
EventDeliveryManager::collocate_spike_data_buffers_( const thread tid,
  const AssignedRanks& assigned_ranks,
  SendBufferPosition& send_buffer_position,
  std::vector< std::vector< std::vector< std::vector< TargetT > > >* >&
    spike_register,
  std::vector< SpikeDataT >& send_buffer )
{
  // reset complete marker
  // TODO@5g: reset_complete_marker_( assigned_ranks, send_buffer_position,
  // send_buffer ); -> Susi
  for ( thread rank = assigned_ranks.begin; rank < assigned_ranks.end; ++rank )
  {
    send_buffer[ send_buffer_position.end( rank ) - 1 ].reset_marker();
  }

  // assume empty, changed to false if any entry found
  bool is_spike_register_empty = true;

  // first dimension: loop over writing thread
  for ( typename std::vector< std::
            vector< std::vector< std::vector< TargetT > > >* >::iterator it =
          spike_register.begin();
        it != spike_register.end();
        ++it )
  {
    // second dimension: fixed reading thread

    // third dimension: loop over lags
    for ( unsigned int lag = 0; lag < ( *( *it ) )[ tid ].size(); ++lag )
    {
      // fourth dimension: loop over entries
      for ( typename std::vector< TargetT >::iterator iiit =
              ( *( *it ) )[ tid ][ lag ].begin();
            iiit < ( *( *it ) )[ tid ][ lag ].end();
            ++iiit )
      {
        assert( not iiit->is_processed() );

        const thread rank = iiit->get_rank();

        if ( send_buffer_position.is_chunk_filled( rank ) )
        {
          is_spike_register_empty = false;
          if ( send_buffer_position.are_all_chunks_filled() )
          {
            return is_spike_register_empty;
          }
          else
          {
            continue;
          }
        }
        else
        {
          send_buffer[ send_buffer_position.idx( rank ) ].set(
            ( *iiit ).get_tid(),
            ( *iiit ).get_syn_id(),
            ( *iiit ).get_lcid(),
            lag,
            ( *iiit ).get_offset() );
          ( *iiit ).set_is_processed( true ); // mark entry for removal
          send_buffer_position.increase( rank );
        }
      }
    }
  }

  return is_spike_register_empty;
}

template < typename SpikeDataT >
void
EventDeliveryManager::set_end_and_invalid_markers_(
  const AssignedRanks& assigned_ranks,
  const SendBufferPosition& send_buffer_position,
  std::vector< SpikeDataT >& send_buffer )
{
  for ( thread rank = assigned_ranks.begin; rank < assigned_ranks.end; ++rank )
  {
    // thread-local index of (global) rank TODO@5g: [see above]
    if ( send_buffer_position.idx( rank ) > send_buffer_position.begin( rank ) )
    {
      // set end marker at last position that contains a valid
      // entry. this could possibly be the last entry in this
      // chunk. since we call set_complete_marker_spike_data_ /after/
      // this function, the end marker would be replaced by a complete
      // marker. however, the effect of an end marker and a complete
      // marker /at the last postition in a chunk/ leads effectively
      // to the same behaviour: afer this entry, the first entry of
      // the next chunk is read, i.e., the next element in the buffer
      assert( send_buffer_position.idx( rank ) - 1
        < send_buffer_position.end( rank ) );
      send_buffer[ send_buffer_position.idx( rank ) - 1 ].set_end_marker();
    }
    else
    {
      assert( send_buffer_position.idx( rank )
        == send_buffer_position.begin( rank ) );
      send_buffer[ send_buffer_position.begin( rank ) ].set_invalid_marker();
    }
  }
}

template < typename SpikeDataT >
void
EventDeliveryManager::set_complete_marker_spike_data_(
  const AssignedRanks& assigned_ranks,
  const SendBufferPosition& send_buffer_position,
  std::vector< SpikeDataT >& send_buffer )
{
  for ( thread target_rank = assigned_ranks.begin;
        target_rank < assigned_ranks.end;
        ++target_rank )
  {
    // use last entry for completion marker. for possible collision
    // with end marker, see comment in set_end_and_invalid_markers_
    const thread idx = send_buffer_position.end( target_rank ) - 1;
    send_buffer[ idx ].set_complete_marker();
  }
}

template < typename SpikeDataT >
bool
EventDeliveryManager::deliver_events_( const thread tid,
  const std::vector< SpikeDataT >& recv_buffer )
{
#ifndef DISABLE_COUNTS
  ++call_count_deliver_events[ tid ];
#endif
  const unsigned int send_recv_count_spike_data_per_rank =
    kernel().mpi_manager.get_send_recv_count_spike_data_per_rank();
  const std::vector< ConnectorModel* >& cm =
    kernel().model_manager.get_synapse_prototypes( tid );

  bool are_others_completed = true;

  // deliver only at end of time slice
  assert( kernel().simulation_manager.get_to_step()
    == kernel().connection_manager.get_min_delay() );

  SpikeEvent se;

  // prepare Time objects for every possible time stamp within min_delay_
  std::vector< Time > prepared_timestamps(
    kernel().connection_manager.get_min_delay() );
  for ( size_t lag = 0;
        lag < ( size_t ) kernel().connection_manager.get_min_delay();
        ++lag )
  {
    prepared_timestamps[ lag ] =
      kernel().simulation_manager.get_clock() + Time::step( lag + 1 );
  }

  for ( thread rank = 0; rank < kernel().mpi_manager.get_num_processes();
        ++rank )
  {
    // check last entry for completed marker; needs to be done before
    // checking invalid marker to assure that this is always read
    if ( not recv_buffer[ ( rank + 1 ) * send_recv_count_spike_data_per_rank
               - 1 ].is_complete_marker() )
    {
      are_others_completed = false;
    }

    // continue with next rank if no spikes were sent by this rank
    if ( recv_buffer[ rank * send_recv_count_spike_data_per_rank ]
           .is_invalid_marker() )
    {
      continue;
    }

    for ( unsigned int i = 0; i < send_recv_count_spike_data_per_rank; ++i )
    {
      const SpikeDataT& spike_data =
        recv_buffer[ rank * send_recv_count_spike_data_per_rank + i ];

      if ( spike_data.get_tid() == tid )
      {
        se.set_stamp( prepared_timestamps[ spike_data.get_lag() ] );
        se.set_offset( spike_data.get_offset() );

        const index syn_id = spike_data.get_syn_id();
        const index lcid = spike_data.get_lcid();
        const index source_gid =
          kernel().connection_manager.get_source_gid( tid, syn_id, lcid );
        se.set_sender_gid( source_gid );

        kernel().connection_manager.send( tid, syn_id, lcid, cm, se );
      }

      // break if this was the last valid entry from this rank
      if ( spike_data.is_end_marker() )
      {
        break;
      }
    }
  }

  return are_others_completed;
}

// TODO@5g: documentation
void
EventDeliveryManager::gather_target_data( const thread tid )
{
  assert( not kernel().connection_manager.is_source_table_cleared() );

#ifndef DISABLE_COUNTS
  if ( tid == 0 and kernel().mpi_manager.get_rank() < 30 )
  {
    ++comm_steps_target_data;
  }
#endif

  // when a thread does not have any more spike to collocate and when
  // it detects a remote MPI rank is finished this count is increased
  // by 1 in each case. only if all threads are done AND all threads
  // detect all remote ranks are done, we are allowed to stop
  // communication.
  unsigned int completed_count; // TODO@5g: use same strategy in
  // gather_spike data? could use same
  // completed_count_ vector -> Susi
  const unsigned int half_completed_count =
    kernel().vp_manager.get_num_threads();
  const unsigned int max_completed_count = 2 * half_completed_count;

  bool me_completed_tid;
  bool others_completed_tid;
  const AssignedRanks assigned_ranks =
    kernel().vp_manager.get_assigned_ranks( tid );

  kernel().connection_manager.prepare_target_table( tid );
  kernel().connection_manager.reset_source_table_entry_point( tid );

  // can not use while(true) and break in an omp structured block
  bool done = false;
  while ( not done )
  {
    completed_count_[ tid ] = 0;
#pragma omp single
    {
      if ( kernel().mpi_manager.adaptive_target_buffers()
        and buffer_size_target_data_has_changed_ )
      {
        resize_send_recv_buffers_target_data();
      }
    } // of omp single; implicit barrier
#ifndef DISABLE_TIMING
    if ( tid == 0 and kernel().mpi_manager.get_rank() < 30 )
    {
      sw_collocate_target_data.start();
    }
#endif

    kernel().connection_manager.restore_source_table_entry_point( tid );

    SendBufferPosition send_buffer_position( assigned_ranks,
      kernel().mpi_manager.get_send_recv_count_target_data_per_rank() );

    me_completed_tid = collocate_target_data_buffers_(
      tid, assigned_ranks, send_buffer_position );
    completed_count_[ tid ] += static_cast< unsigned int >( me_completed_tid );
#pragma omp barrier

    completed_count =
      std::accumulate( completed_count_.begin(), completed_count_.end(), 0 );

    if ( completed_count == half_completed_count )
    {
      set_complete_marker_target_data_(
        tid, assigned_ranks, send_buffer_position );
#pragma omp barrier
    }
    kernel().connection_manager.save_source_table_entry_point( tid );
#pragma omp barrier
    kernel().connection_manager.clean_source_table( tid );
#pragma omp single
    {
#ifndef DISABLE_COUNTS
      ++comm_rounds_target_data;
#endif
#ifndef DISABLE_TIMING
      sw_collocate_target_data.stop();
      kernel().mpi_manager.synchronize(); // to get an accurate time measurement
                                          // across ranks
      sw_communicate_target_data.start();
#endif
      kernel().mpi_manager.communicate_target_data_Alltoall(
        send_buffer_target_data_, recv_buffer_target_data_ );
#ifndef DISABLE_TIMING
      sw_communicate_target_data.stop();
      sw_distribute_target_data.start();
#endif
    } // of omp single

    others_completed_tid = distribute_target_data_buffers_( tid );
    completed_count_[ tid ] +=
      static_cast< unsigned int >( others_completed_tid );
#pragma omp barrier

#ifndef DISABLE_TIMING
    if ( tid == 0 and kernel().mpi_manager.get_rank() < 30 )
    {
      sw_distribute_target_data.stop();
    }
#endif

    completed_count =
      std::accumulate( completed_count_.begin(), completed_count_.end(), 0 );

    if ( completed_count == max_completed_count )
    {
      done = true;
    }
    else if ( kernel().mpi_manager.adaptive_target_buffers() )
    {
#pragma omp single
      {
        buffer_size_target_data_has_changed_ =
          kernel().mpi_manager.increase_buffer_size_target_data();
      }
    }
#pragma omp barrier
  } // of while(true)

  kernel().connection_manager.clear_source_table( tid );
}

bool
EventDeliveryManager::collocate_target_data_buffers_( const thread tid,
  const AssignedRanks& assigned_ranks,
  SendBufferPosition& send_buffer_position )
{
  unsigned int num_target_data_written = 0;
  thread source_rank;
  TargetData next_target_data;
  bool valid_next_target_data;
  bool is_source_table_read = true;

  // no ranks to process for this thread
  if ( assigned_ranks.begin == assigned_ranks.end )
  {
    kernel().connection_manager.no_targets_to_process( tid );
    return is_source_table_read;
  }

  // reset markers
  for ( thread rank = assigned_ranks.begin; rank < assigned_ranks.end; ++rank )
  {
    // reset last entry to avoid accidentally communicating done
    // marker
    send_buffer_target_data_[ send_buffer_position.end( rank ) - 1 ]
      .reset_marker();
    // set first entry to invalid to avoid accidentally reading
    // uninitialized parts of the receive buffer
    send_buffer_target_data_[ send_buffer_position.begin( rank ) ]
      .set_invalid_marker();
  }

  while ( true )
  {
    valid_next_target_data =
      kernel().connection_manager.get_next_target_data( tid,
        assigned_ranks.begin,
        assigned_ranks.end,
        source_rank,
        next_target_data );
    if ( valid_next_target_data ) // add valid entry to MPI buffer
    {
      if ( send_buffer_position.idx( source_rank )
        == send_buffer_position.end( source_rank ) )
      {
        // entry does not fit in this part of the MPI buffer any more,
        // so we need to reject it
        kernel().connection_manager.reject_last_target_data( tid );
        // after rejecting the last target, we need to save the
        // position to start at this point again next communication
        // round
        kernel().connection_manager.save_source_table_entry_point( tid );
        // we have just rejected an entry, so source table can not be
        // fully read
        is_source_table_read = false;
        if ( num_target_data_written
          == ( send_buffer_position.send_recv_count_per_rank
               * assigned_ranks.size ) ) // buffer is full
        {
          return is_source_table_read;
        }
        else
        {
          continue;
        }
      }
      else
      {
        send_buffer_target_data_[ send_buffer_position.idx( source_rank ) ] =
          next_target_data;
        send_buffer_position.increase( source_rank );
      }
    }
    else // all connections have been processed
    {
      // mark end of valid data for each rank
      for ( thread rank = assigned_ranks.begin; rank < assigned_ranks.end;
            ++rank )
      {
        if ( send_buffer_position.idx( rank )
          > send_buffer_position.begin( rank ) )
        {
          send_buffer_target_data_[ send_buffer_position.idx( rank ) - 1 ]
            .set_end_marker();
        }
        else
        {
          send_buffer_target_data_[ send_buffer_position.begin( rank ) ]
            .set_invalid_marker();
        }
      }
      return is_source_table_read;
    } // of else
  }   // of while(true)
}

void
nest::EventDeliveryManager::set_complete_marker_target_data_( const thread tid,
  const AssignedRanks& assigned_ranks,
  const SendBufferPosition& send_buffer_position )
{
  for ( thread rank = assigned_ranks.begin; rank < assigned_ranks.end; ++rank )
  {
    const thread idx = send_buffer_position.end( rank ) - 1;
    send_buffer_target_data_[ idx ].set_complete_marker();
  }
}

// TODO@5g: can we also use a receive_buffer_position, similar to the
// send_buffer_position during collocate?
bool
nest::EventDeliveryManager::distribute_target_data_buffers_( const thread tid )
{
  bool are_others_completed = true;
  const unsigned int send_recv_count_target_data_per_rank =
    kernel().mpi_manager.get_send_recv_count_target_data_per_rank();

  for ( thread rank = 0; rank < kernel().mpi_manager.get_num_processes();
        ++rank )
  {
    // check last entry for completed marker
    if ( not recv_buffer_target_data_[ ( rank + 1 )
                 * send_recv_count_target_data_per_rank
               - 1 ].is_complete_marker() )
    {
      are_others_completed = false;
    }

    // were targets sent by this rank?
    if ( recv_buffer_target_data_[ rank * send_recv_count_target_data_per_rank ]
           .is_invalid_marker() )
    {
      continue;
    }

    for ( unsigned int i = 0; i < send_recv_count_target_data_per_rank; ++i )
    {
      const TargetData& target_data =
        recv_buffer_target_data_[ rank * send_recv_count_target_data_per_rank
          + i ];
      if ( target_data.get_source_tid() == tid )
      {
        kernel().connection_manager.add_target( tid, rank, target_data );
      }

      // is this the last target from this rank?
      if ( target_data.is_end_marker() )
      {
        break;
      }
    }
  }

  return are_others_completed;
}

void
EventDeliveryManager::resize_spike_register_( const thread tid )
{
  for ( std::vector< std::vector< std::vector< Target > > >::iterator it =
          ( *spike_register_[ tid ] ).begin();
        it != ( *spike_register_[ tid ] ).end();
        ++it )
  {
    it->resize(
      kernel().connection_manager.get_min_delay(), std::vector< Target >( 0 ) );
  }

  for (
    std::vector< std::vector< std::vector< OffGridTarget > > >::iterator it =
      ( *off_grid_spike_register_[ tid ] ).begin();
    it != ( *off_grid_spike_register_[ tid ] ).end();
    ++it )
  {
    it->resize( kernel().connection_manager.get_min_delay(),
      std::vector< OffGridTarget >( 0 ) );
  }
}

} // of namespace nest<|MERGE_RESOLUTION|>--- conflicted
+++ resolved
@@ -324,33 +324,6 @@
     send_buffer_secondary_events_[ ( rank + 1 ) * chunk_size_in_int - 1 ] =
       done;
   }
-<<<<<<< HEAD
-  std::vector< std::vector< std::vector< OffGridSpike > > >::iterator it;
-  std::vector< std::vector< OffGridSpike > >::iterator jt;
-
-  // accumulate number of generated spikes in the local spike counter
-  for ( it = offgrid_spike_register_.begin();
-        it != offgrid_spike_register_.end();
-        ++it )
-  {
-    for ( jt = it->begin(); jt != it->end(); ++jt )
-    {
-      num_offgrid_spikes += jt->size();
-    }
-  }
-  local_spike_counter_ += num_grid_spikes + num_offgrid_spikes;
-
-  // here we need to count the secondary events and take them
-  // into account in the size of the buffers
-  // assume that we already serialized all secondary
-  // events into the secondary_events_buffer_
-  // and that secondary_events_buffer_.size() contains the correct size
-  // of this buffer in units of unsigned int
-
-  for ( j = secondary_events_buffer_.begin();
-        j != secondary_events_buffer_.end();
-        ++j )
-=======
 
 #ifndef DISABLE_TIMING
   kernel().mpi_manager.synchronize(); // to get an accurate time measurement
@@ -395,7 +368,6 @@
 {
 #ifndef DISABLE_COUNTS
 #pragma omp single
->>>>>>> df724797
   {
     ++comm_steps_spike_data;
   }
