/*
 *  connector_base.h
 *
 *  This file is part of NEST.
 *
 *  Copyright (C) 2004 The NEST Initiative
 *
 *  NEST is free software: you can redistribute it and/or modify
 *  it under the terms of the GNU General Public License as published by
 *  the Free Software Foundation, either version 2 of the License, or
 *  (at your option) any later version.
 *
 *  NEST is distributed in the hope that it will be useful,
 *  but WITHOUT ANY WARRANTY; without even the implied warranty of
 *  MERCHANTABILITY or FITNESS FOR A PARTICULAR PURPOSE.  See the
 *  GNU General Public License for more details.
 *
 *  You should have received a copy of the GNU General Public License
 *  along with NEST.  If not, see <http://www.gnu.org/licenses/>.
 *
 */

#ifndef CONNECTOR_BASE_H
#define CONNECTOR_BASE_H

// Generated includes:
#include "config.h"

// C++ includes:
#include <cstdlib>
#include <deque>
#include <vector>

// Includes from libnestutil:
#include "compose.hpp"
#include "sort.h"
#include "vector_util.h"

// Includes from nestkernel:
#include "common_synapse_properties.h"
#include "connection_label.h"
#include "connector_model.h"
#include "event.h"
#include "nest_datums.h"
#include "nest_names.h"
#include "node.h"
#include "source.h"
#include "spikecounter.h"

// Includes from sli:
#include "arraydatum.h"
#include "dictutils.h"

namespace nest
{

/**
 * Base class to allow storing Connectors for different synapse types
 * in vectors. We define the interface here to avoid casting.
 */
class ConnectorBase
{

public:
  // Destructor needs to be declared virtual to avoid undefined
  // behavior, avoid possible memory leak and needs to be defined to
  // avoid linker error, see, e.g., Meyers, S. (2005) p40ff
  virtual ~ConnectorBase(){};

  /**
   * Return syn_id_ of the synapse type of this Connector (index in
   * list of synapse prototypes).
   */
  virtual synindex get_syn_id() const = 0;

  /**
   * Return the number of connections in this Connector.
   */
  virtual size_t size() const = 0;

  /**
   * Write status of the connection at position lcid to the dictionary
   * dict.
   */
  virtual void get_synapse_status( const thread tid,
    const index lcid,
    DictionaryDatum& dict ) const = 0;

  /**
   * Set status of the connection at position lcid according to the
   * dictionary dict.
   */
  virtual void set_synapse_status( const index lcid,
    const DictionaryDatum& dict,
    ConnectorModel& cm ) = 0;

  /**
   * Add ConnectionID with given source_gid and lcid to conns. If
   * target_gid is given, only add connection if target_gid matches
   * the gid of the target of the connection.
   */
  virtual void get_connection( const index source_gid,
    const index target_gid,
    const thread tid,
    const index lcid,
    const long synapse_label,
    std::deque< ConnectionID >& conns ) const = 0;

  /**
   * Add ConnectionIDs with given source_gid to conns, looping over
   * all lcids. If target_gid is given, only add connection if
   * target_gid matches the gid of the target of the connection.
   */
  virtual void get_all_connections( const index source_gid,
    const index target_gid,
    const thread tid,
    const long synapse_label,
    std::deque< ConnectionID >& conns ) const = 0;

  /**
   * For a given target_gid add lcids of all connections with matching
   * gid of target to source_lcids.
   */
  virtual void get_source_lcids( const thread tid,
    const index target_gid,
    std::vector< index >& source_lcids ) const = 0;

  /**
   * For a given start_lcid add gids of all targets that belong to the
   * same source to target_gids.
   */
  virtual void get_target_gids( const thread tid,
    const index start_lcid,
    const std::string& post_synaptic_element,
    std::vector< index >& target_gids ) const = 0;

  /**
   * For a given lcid return the gid of the target of the connection.
   */
  virtual index get_target_gid( const thread tid,
    const unsigned int lcid ) const = 0;

  /**
   * Send the event e to all connections of this Connector.
   */
  virtual void send_to_all( const thread tid,
    const std::vector< ConnectorModel* >& cm,
    Event& e ) = 0;

  /**
   * Send the event e to the connection at position lcid. Return bool
   * indicating whether the following connection belongs to the same
   * source.
   */
  virtual index send( const thread tid,
    const index lcid,
    const std::vector< ConnectorModel* >& cm,
    Event& e ) = 0;

  virtual void send_weight_event( const thread tid,
    const unsigned int lcid,
    Event& e,
    const CommonSynapseProperties& cp ) = 0;

  /**
   * Update weights of dopamine modulated STDP connections.
   */
  virtual void trigger_update_weight( const long vt_gid,
    const thread tid,
    const std::vector< spikecounter >& dopa_spikes,
    const double t_trig,
    const std::vector< ConnectorModel* >& cm ) = 0;

  /**
   * Sort connections according to source gids.
   */
<<<<<<< HEAD
  virtual void sort_connections( std::vector< Source >& ) = 0;
  virtual void sort_connections( std::deque< Source >& ) = 0;

  /**
   * Reserve memory for the specified amount of connections.
   */
  virtual void reserve( const size_t ) = 0;
=======
  virtual void sort_connections( BlockVector< Source >& ) = 0;
>>>>>>> 2b4bf681

  /**
   * Set a flag in the connection indicating whether the following
   * connection belongs to the same source.
   */
  virtual void set_has_source_subsequent_targets( const index lcid,
    const bool has_subsequent_targets ) = 0;

  /**
   * Return lcid of the first connection after start_lcid (inclusive)
   * where the gid of the target matches target_gid. If there are no matches,
   * the function returns invalid_index.
   */
  virtual index find_first_target( const thread tid,
    const index start_lcid,
    const index target_gid ) const = 0;

  /**
   * Return lcid of first connection where the gid of the target
   * matches target_gid; consider only the connections with lcids
   * given in matching_lcids. If there is no match, the function returns
   * invalid_index.
   */
  virtual index find_matching_target( const thread tid,
    const std::vector< index >& matching_lcids,
    const index target_gid ) const = 0;

  /**
   * Disable the transfer of events through the connection at position
   * lcid.
   */
  virtual void disable_connection( const index lcid ) = 0;

  /**
   * Remove disabled connections from the connector.
   */
  virtual void remove_disabled_connections(
    const index first_disabled_index ) = 0;
};

/**
 * Homogeneous connector, contains synapses of one particular type (syn_id_).
 */
template < typename ConnectionT >
class Connector : public ConnectorBase
{
private:
<<<<<<< HEAD
  std::deque< ConnectionT > C_;
=======
  BlockVector< ConnectionT > C_;
>>>>>>> 2b4bf681
  const synindex syn_id_;

public:
  explicit Connector( const synindex syn_id )
    : syn_id_( syn_id )
  {
  }

  ~Connector()
  {
    C_.clear();
  }

  synindex
  get_syn_id() const
  {
    return syn_id_;
  }

  size_t
  size() const
  {
    return C_.size();
  }

  void
  get_synapse_status( const thread tid,
    const index lcid,
    DictionaryDatum& dict ) const
  {
    assert( lcid >= 0 and lcid < C_.size() );

    C_[ lcid ].get_status( dict );

    // get target gid here, where tid is available
    // necessary for hpc synapses using TargetIdentifierIndex
    def< long >( dict, names::target, C_[ lcid ].get_target( tid )->get_gid() );
  }

  void
  set_synapse_status( const index lcid,
    const DictionaryDatum& dict,
    ConnectorModel& cm )
  {
    assert( lcid < C_.size() );

    C_[ lcid ].set_status(
      dict, static_cast< GenericConnectorModel< ConnectionT >& >( cm ) );
  }


  Connector< ConnectionT >&
  push_back( const ConnectionT& c )
  {
    C_.push_back( c );
    return *this;
  }

  void
  get_connection( const index source_gid,
    const index target_gid,
    const thread tid,
    const index lcid,
    const long synapse_label,
    std::deque< ConnectionID >& conns ) const
  {
    if ( not C_[ lcid ].is_disabled() )
    {
      if ( synapse_label == UNLABELED_CONNECTION
        or C_[ lcid ].get_label() == synapse_label )
      {
        const index current_target_gid =
          C_[ lcid ].get_target( tid )->get_gid();
        if ( current_target_gid == target_gid or target_gid == 0 )
        {
          conns.push_back( ConnectionDatum( ConnectionID(
            source_gid, current_target_gid, tid, syn_id_, lcid ) ) );
        }
      }
    }
  }

  void
  get_all_connections( const index source_gid,
    const index target_gid,
    const thread tid,
    const long synapse_label,
    std::deque< ConnectionID >& conns ) const
  {
    for ( size_t lcid = 0; lcid < C_.size(); ++lcid )
    {
      get_connection( source_gid, target_gid, tid, lcid, synapse_label, conns );
    }
  }

  void
  get_source_lcids( const thread tid,
    const index target_gid,
    std::vector< index >& source_lcids ) const
  {
    for ( index lcid = 0; lcid < C_.size(); ++lcid )
    {
      const index current_target_gid = C_[ lcid ].get_target( tid )->get_gid();
      if ( current_target_gid == target_gid and not C_[ lcid ].is_disabled() )
      {
        source_lcids.push_back( lcid );
      }
    }
  }

  void
  get_target_gids( const thread tid,
    const index start_lcid,
    const std::string& post_synaptic_element,
    std::vector< index >& target_gids ) const
  {
    index lcid = start_lcid;
    while ( true )
    {
      if ( C_[ lcid ].get_target( tid )->get_synaptic_elements(
             post_synaptic_element ) != 0.0
        and not C_[ lcid ].is_disabled() )
      {
        target_gids.push_back( C_[ lcid ].get_target( tid )->get_gid() );
      }

      if ( not C_[ lcid ].has_source_subsequent_targets() )
      {
        break;
      }

      ++lcid;
    }
  }

  index
  get_target_gid( const thread tid, const unsigned int lcid ) const
  {
    return C_[ lcid ].get_target( tid )->get_gid();
  }

  void
  send_to_all( const thread tid,
    const std::vector< ConnectorModel* >& cm,
    Event& e )
  {
    for ( size_t lcid = 0; lcid < C_.size(); ++lcid )
    {
      e.set_port( lcid );
      assert( not C_[ lcid ].is_disabled() );
      C_[ lcid ].send( e,
        tid,
        static_cast< GenericConnectorModel< ConnectionT >* >( cm[ syn_id_ ] )
          ->get_common_properties() );
    }
  }

  index
  send( const thread tid,
    const index lcid,
    const std::vector< ConnectorModel* >& cm,
    Event& e )
  {
    typename ConnectionT::CommonPropertiesType const& cp =
      static_cast< GenericConnectorModel< ConnectionT >* >( cm[ syn_id_ ] )
        ->get_common_properties();

    index lcid_offset = 0;

    while ( true )
    {
      ConnectionT& conn = C_[ lcid + lcid_offset ];
      const bool is_disabled = conn.is_disabled();
      const bool has_source_subsequent_targets =
        conn.has_source_subsequent_targets();

      e.set_port( lcid + lcid_offset );
      if ( not is_disabled )
      {
        conn.send( e, tid, cp );
        send_weight_event( tid, lcid + lcid_offset, e, cp );
      }
      if ( not has_source_subsequent_targets )
      {
        break;
      }
      ++lcid_offset;
    }

    return 1 + lcid_offset; // event was delivered to at least one target
  }

  // Implemented in connector_base_impl.h
  void send_weight_event( const thread tid,
    const unsigned int lcid,
    Event& e,
    const CommonSynapseProperties& cp );

  void
  trigger_update_weight( const long vt_gid,
    const thread tid,
    const std::vector< spikecounter >& dopa_spikes,
    const double t_trig,
    const std::vector< ConnectorModel* >& cm )
  {
    for ( size_t i = 0; i < C_.size(); ++i )
    {
      if ( static_cast< GenericConnectorModel< ConnectionT >* >( cm[ syn_id_ ] )
             ->get_common_properties()
             .get_vt_gid() == vt_gid )
      {
        C_[ i ].trigger_update_weight( tid,
          dopa_spikes,
          t_trig,
          static_cast< GenericConnectorModel< ConnectionT >* >( cm[ syn_id_ ] )
            ->get_common_properties() );
      }
    }
  }

  void
<<<<<<< HEAD
  reserve( const size_t count )
  {
    // C_.reserve( count );
  }

  void
  sort_connections( std::vector< Source >& sources )
=======
  sort_connections( BlockVector< Source >& sources )
>>>>>>> 2b4bf681
  {
    nest::sort( sources, C_ );
  }

  void
  sort_connections( std::deque< Source >& sources )
  {
    nest::sort( sources, C_ );
  }

  void
  set_has_source_subsequent_targets( const index lcid,
    const bool has_subsequent_targets )
  {
    C_[ lcid ].set_has_source_subsequent_targets( has_subsequent_targets );
  }

  index
  find_first_target( const thread tid,
    const index start_lcid,
    const index target_gid ) const
  {
    index lcid = start_lcid;
    while ( true )
    {
      if ( C_[ lcid ].get_target( tid )->get_gid() == target_gid
        and not C_[ lcid ].is_disabled() )
      {
        return lcid;
      }

      if ( not C_[ lcid ].has_source_subsequent_targets() )
      {
        return invalid_index;
      }

      ++lcid;
    }
  }

  index
  find_matching_target( const thread tid,
    const std::vector< index >& matching_lcids,
    const index target_gid ) const
  {
    for ( size_t i = 0; i < matching_lcids.size(); ++i )
    {
      if ( C_[ matching_lcids[ i ] ].get_target( tid )->get_gid()
        == target_gid )
      {
        return matching_lcids[ i ];
      }
    }

    return invalid_index;
  }

  void
  disable_connection( const index lcid )
  {
    assert( not C_[ lcid ].is_disabled() );
    C_[ lcid ].disable();
  }

  void
  remove_disabled_connections( const index first_disabled_index )
  {
    assert( C_[ first_disabled_index ].is_disabled() );
    C_.erase( C_.begin() + first_disabled_index, C_.end() );
  }
};

} // of namespace nest

#endif<|MERGE_RESOLUTION|>--- conflicted
+++ resolved
@@ -174,17 +174,7 @@
   /**
    * Sort connections according to source gids.
    */
-<<<<<<< HEAD
-  virtual void sort_connections( std::vector< Source >& ) = 0;
-  virtual void sort_connections( std::deque< Source >& ) = 0;
-
-  /**
-   * Reserve memory for the specified amount of connections.
-   */
-  virtual void reserve( const size_t ) = 0;
-=======
   virtual void sort_connections( BlockVector< Source >& ) = 0;
->>>>>>> 2b4bf681
 
   /**
    * Set a flag in the connection indicating whether the following
@@ -232,11 +222,7 @@
 class Connector : public ConnectorBase
 {
 private:
-<<<<<<< HEAD
-  std::deque< ConnectionT > C_;
-=======
   BlockVector< ConnectionT > C_;
->>>>>>> 2b4bf681
   const synindex syn_id_;
 
 public:
@@ -458,17 +444,7 @@
   }
 
   void
-<<<<<<< HEAD
-  reserve( const size_t count )
-  {
-    // C_.reserve( count );
-  }
-
-  void
-  sort_connections( std::vector< Source >& sources )
-=======
   sort_connections( BlockVector< Source >& sources )
->>>>>>> 2b4bf681
   {
     nest::sort( sources, C_ );
   }
