/*
 *  clopath_archiving_node.h
 *
 *  This file is part of NEST.
 *
 *  Copyright (C) 2004 The NEST Initiative
 *
 *  NEST is free software: you can redistribute it and/or modify
 *  it under the terms of the GNU General Public License as published by
 *  the Free Software Foundation, either version 2 of the License, or
 *  (at your option) any later version.
 *
 *  NEST is distributed in the hope that it will be useful,
 *  but WITHOUT ANY WARRANTY; without even the implied warranty of
 *  MERCHANTABILITY or FITNESS FOR A PARTICULAR PURPOSE.  See the
 *  GNU General Public License for more details.
 *
 *  You should have received a copy of the GNU General Public License
 *  along with NEST.  If not, see <http://www.gnu.org/licenses/>.
 *
 */

#ifndef CLOPATH_ARCHIVING_NODE_H
#define CLOPATH_ARCHIVING_NODE_H

// C++ includes:
#include <deque>

// Includes from nestkernel:
#include "histentry.h"
#include "nest_time.h"
#include "nest_types.h"
#include "archiving_node.h"
#include "synaptic_element.h"

// Includes from sli:
#include "dictdatum.h"

namespace nest
{

/**
 * \class Clopath_Archiving_Node
 * a archiving node which additionally archives parameters
 * and buffers needed for the Clopath plasticity rule
 */
class Clopath_Archiving_Node : public Archiving_Node
{

public:
  /**
   * \fn Clopath_Archiving_Node()
   * Constructor.
   */
  Clopath_Archiving_Node();

  /**
   * \fn Clopath_Archiving_Node()
   * Copy Constructor.
   */
  Clopath_Archiving_Node( const Clopath_Archiving_Node& );

  /**
   * \fn double get_LTD_value(long t)
   * Returns value in LTD history at time t
   */
  double get_LTD_value( double t );

  /**
   * \fn double get_LTP_value(long t)
   * Returns value in LTP history at time t
   */
  double get_LTP_value( double t );

  /**
   * \fn void get_LTP_history(long t1, long t2,
   * std::deque<Archiver::histentry>::iterator* start,
   * std::deque<Archiver::histentry>::iterator* finish)
   * Sets pointer start (finish) to the first (last) entry in LTP_history
   * whose time argument is between t1 and t2
   */
  void get_LTP_history( double t1,
    double t2,
    std::deque< histentry_extended >::iterator* start,
    std::deque< histentry_extended >::iterator* finish );

  void tidy_LTP_history( double t1 );

  void compress_LTP_history( double tau_x, double dendritic_delay );

  /**
   * \fn double get_theta_plus()
   * Returns threshold theta_plus_
   */
  double get_theta_plus() const;

  /**
   * \fn double get_theta_minus()
   * Returns threshold theta_minus_
   */
  double get_theta_minus() const;

  double get_LTD_history_len() const;
  double get_LTP_history_len() const;
  double get_LTP_history_compressed_len() const;
  double get_ls_per_syn_len() const;

protected:
  /**
   * \fn void write_LTD_history( Time const& t_sp,
   * double u_bar_minus, double u_bar_bar )
   * Creates a new entry in the LTD history and deletes old entries that
   * are not needed any more.
   */
  void write_LTD_history( const double t_ltd_ms, double u_bar_minus, double u_bar_bar );

  /**
   * \fn void write_LTP_history( const double t_ltp_ms, double u,
   * double u_bar_plus )
   * Creates a new entry in the LTP history and delets old entries that
   * are not needed any more.
   */
  void write_LTP_history( const double t_ltp_ms, double u, double u_bar_plus );

  /**
   * \fn void write_clopath_history( Time const& t_sp,
   * double u, double u_bar_plus, double u_bar_minus, double u_bar_bar )
   * Writes and reads the delayed_u_bar_[plus/minus] buffers and
   * calls write_LTD_history and write_LTP_history if
   * the corresponding Heaviside functions yield 1.
   */
  void write_clopath_history( Time const& t_sp, double u, double u_bar_plus, double u_bar_minus, double u_bar_bar );

  void init_clopath_buffers();
  void get_status( DictionaryDatum& d ) const;
  void set_status( const DictionaryDatum& d );

  double get_LTD_history_len() const;
  double get_LTP_history_len() const;
  double get_LTP_history_compressed_len() const;
  double get_ls_per_syn_len() const;

private:
  std::deque< histentry_extended > ltp_history_compressed_;
  std::deque< histentry_extended > ltp_history_;
  std::vector< histentry_extended > ltd_history_;

  double A_LTD_;

  double A_LTP_;

  double u_ref_squared_;

  double theta_plus_;

  double theta_minus_;

  bool A_LTD_const_;

  double delay_u_bars_;
  size_t delay_u_bars_steps_;
  std::vector< double > delayed_u_bar_plus_;
  std::vector< double > delayed_u_bar_minus_;
  size_t delayed_u_bars_idx_;

  size_t ltd_hist_len_;

  size_t ltd_hist_current_;

  std::vector< histentry_extended > last_spike_per_synapse_; 
};

inline double
Clopath_Archiving_Node::get_theta_plus() const
{
  return theta_plus_;
}

inline double
Clopath_Archiving_Node::get_theta_minus() const
{
  return theta_minus_;
}

inline double
Clopath_Archiving_Node::get_LTD_history_len() const
{
  return ltd_history_.size();
}

inline double
Clopath_Archiving_Node::get_LTP_history_len() const
{
  return ltp_history_.size();
}

inline double
Clopath_Archiving_Node::get_LTP_history_compressed_len() const
{
  return ltp_history_compressed_.size();
}

inline double
Clopath_Archiving_Node::get_ls_per_syn_len() const
{
<<<<<<< HEAD
  return 0.0;
=======
  return last_spike_per_synapse_.size();
>>>>>>> 4244c0a4
}

} // of namespace
#endif<|MERGE_RESOLUTION|>--- conflicted
+++ resolved
@@ -203,11 +203,7 @@
 inline double
 Clopath_Archiving_Node::get_ls_per_syn_len() const
 {
-<<<<<<< HEAD
-  return 0.0;
-=======
   return last_spike_per_synapse_.size();
->>>>>>> 4244c0a4
 }
 
 } // of namespace
