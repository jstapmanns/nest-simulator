/*
 *  nest_names.cpp
 *
 *  This file is part of NEST.
 *
 *  Copyright (C) 2004 The NEST Initiative
 *
 *  NEST is free software: you can redistribute it and/or modify
 *  it under the terms of the GNU General Public License as published by
 *  the Free Software Foundation, either version 2 of the License, or
 *  (at your option) any later version.
 *
 *  NEST is distributed in the hope that it will be useful,
 *  but WITHOUT ANY WARRANTY; without even the implied warranty of
 *  MERCHANTABILITY or FITNESS FOR A PARTICULAR PURPOSE.  See the
 *  GNU General Public License for more details.
 *
 *  You should have received a copy of the GNU General Public License
 *  along with NEST.  If not, see <http://www.gnu.org/licenses/>.
 *
 */
#include "nest_names.h"

namespace nest
{

namespace names
{

const Name a( "a" );
const Name a_acausal( "a_acausal" );
const Name a_causal( "a_causal" );
const Name A_LTD( "A_LTD" );
const Name A_LTD_const( "A_LTD_const" );
const Name A_LTP( "A_LTP" );
const Name A_minus( "A_minus" );
const Name A_plus( "A_plus" );
const Name a_thresh_th( "a_thresh_th" );
const Name a_thresh_tl( "a_thresh_tl" );
const Name acceptable_latency( "acceptable_latency" );
const Name accumulator( "accumulator" );
const Name Act_m( "Act_m" );
const Name Act_n( "Act_n" );
const Name activity( "activity" );
const Name adaptive_spike_buffers( "adaptive_spike_buffers" );
const Name adaptive_target_buffers( "adaptive_target_buffers" );
const Name ahp_bug( "ahp_bug" );
const Name allow_offgrid_spikes( "allow_offgrid_spikes" );
const Name allow_offgrid_times( "allow_offgrid_times" );
const Name alpha( "alpha" );
const Name alpha_1( "alpha_1" );
const Name alpha_2( "alpha_2" );
const Name Aminus( "Aminus" );
const Name Aminus_triplet( "Aminus_triplet" );
const Name AMPA( "AMPA" );
const Name amplitude( "amplitude" );
const Name amplitude_times( "amplitude_times" );
const Name amplitude_values( "amplitude_values" );
const Name Aplus( "Aplus" );
const Name Aplus_triplet( "Aplus_triplet" );
const Name archiver_length( "archiver_length" );
const Name autapses( "autapses" );
const Name available( "available" );

const Name b( "b" );
const Name beta( "beta" );
const Name beta_Ca( "beta_Ca" );
const Name binary( "binary" );
const Name buffer_size_secondary_events( "buffer_size_secondary_events" );
const Name buffer_size_spike_data( "buffer_size_spike_data" );
const Name buffer_size_target_data( "buffer_size_target_data" );

const Name c( "c" );
const Name c_1( "c_1" );
const Name c_2( "c_2" );
const Name c_3( "c_3" );
const Name C_m( "C_m" );
const Name Ca( "Ca" );
const Name calibrate( "calibrate" );
const Name calibrate_node( "calibrate_node" );
const Name capacity( "capacity" );
const Name clear( "clear" );
const Name close_after_simulate( "close_after_simulate" );
const Name close_on_reset( "close_on_reset" );
const Name configbit_0( "configbit_0" );
const Name configbit_1( "configbit_1" );
const Name connection_count( "connection_count" );
const Name consistent_integration( "consistent_integration" );
const Name continuous( "continuous" );
const Name count_covariance( "count_covariance" );
const Name count_histogram( "count_histogram" );
const Name covariance( "covariance" );
const Name currents( "currents" );
const Name customdict( "customdict" );

const Name d( "d" );
const Name data( "data" );
const Name data_path( "data_path" );
const Name data_prefix( "data_prefix" );
const Name dead_time( "dead_time" );
const Name dead_time_random( "dead_time_random" );
const Name dead_time_shape( "dead_time_shape" );
const Name delay( "delay" );
const Name delay_u_bars( "delay_u_bars" );
const Name delays( "delays" );
const Name deliver_interval( "deliver_interval" );
const Name delta( "delta" );
const Name delta_P( "delta_P" );
const Name Delta_T( "Delta_T" );
const Name delta_tau( "delta_tau" );
const Name delta_u( "delta_u" );
const Name Delta_V( "Delta_V" );
const Name dg( "dg" );
const Name dg_ex( "dg_ex" );
const Name dg_in( "dg_in" );
const Name dI_syn_ex( "dI_syn_ex" );
const Name dI_syn_in( "dI_syn_in" );
const Name dict_miss_is_error( "dict_miss_is_error" );
const Name diffusion_factor( "diffusion_factor" );
const Name distal_curr( "distal_curr" );
const Name distal_exc( "distal_exc" );
const Name distal_inh( "distal_inh" );
const Name distribution( "distribution" );
const Name drift_factor( "drift_factor" );
const Name driver_readout_time( "driver_readout_time" );
const Name dt( "dt" );
const Name dU( "U" );

const Name E_ahp( "E_ahp" );
const Name E_ex( "E_ex" );
const Name E_in( "E_in" );
const Name E_K( "E_K" );
const Name E_L( "E_L" );
const Name E_Na( "E_Na" );
const Name E_rev( "E_rev" );
const Name E_rev_AMPA( "E_rev_AMPA" );
const Name E_rev_GABA_A( "E_rev_GABA_A" );
const Name E_rev_GABA_B( "E_rev_GABA_B" );
const Name E_rev_h( "E_rev_h" );
const Name E_rev_KNa( "E_rev_KNa" );
const Name E_rev_NaP( "E_rev_NaP" );
const Name E_rev_NMDA( "E_rev_NMDA" );
const Name E_rev_T( "E_rev_T" );
const Name E_rr( "E_rr" );
const Name E_sfa( "E_sfa" );
const Name element_type( "element_type" );
const Name elementsize( "elementsize" );
const Name eps( "eps" );
const Name equilibrate( "equilibrate" );
const Name error( "error" );
const Name eta( "eta" );
const Name events( "events" );
const Name ex_spikes( "ex_spikes" );

const Name fbuffer_size( "fbuffer_size" );
const Name file( "file" );
const Name file_extension( "file_extension" );
const Name filenames( "filenames" );
const Name flush_after_simulate( "flush_after_simulate" );
const Name flush_records( "flush_records" );
const Name frequency( "frequency" );
const Name frozen( "frozen" );

const Name g( "g" );
const Name g_ahp( "g_ahp" );
const Name g_AMPA( "g_AMPA" );
const Name g_ex( "g_ex" );
const Name g_GABA_A( "g_GABA_A" );
const Name g_GABA_B( "g_GABA_B" );
const Name g_in( "g_in" );
const Name g_K( "g_K" );
const Name g_KL( "g_KL" );
const Name g_Kv1( "g_Kv1" );
const Name g_Kv3( "g_Kv3" );
const Name g_L( "g_L" );
const Name g_Na( "g_Na" );
const Name g_NaL( "g_NaL" );
const Name g_NMDA( "g_NMDA" );
const Name g_pd( "g_pd" );
const Name g_ps( "g_ps" );
const Name g_peak_AMPA( "g_peak_AMPA" );
const Name g_peak_GABA_A( "g_peak_GABA_A" );
const Name g_peak_GABA_B( "g_peak_GABA_B" );
const Name g_peak_h( "g_peak_h" );
const Name g_peak_KNa( "g_peak_KNa" );
const Name g_peak_NaP( "g_peak_NaP" );
const Name g_peak_NMDA( "g_peak_NMDA" );
const Name g_peak_T( "g_peak_T" );
const Name g_rr( "g_rr" );
const Name g_sfa( "g_sfa" );
const Name g_sp( "g_sp" );
const Name GABA_A( "GABA_A" );
const Name GABA_B( "GABA_B" );
const Name gamma_shape( "gamma_shape" );
const Name gaussian( "gaussian" );
const Name global_id( "global_id" );
const Name grng( "grng" );
const Name grng_seed( "grng_seed" );
const Name growth_curve( "growth_curve" );
const Name growth_factor_buffer_spike_data( "growth_factor_buffer_spike_data" );
const Name growth_factor_buffer_target_data( "growth_factor_buffer_target_data" );
const Name growth_rate( "growth_rate" );
const Name gsl_error_tol( "gsl_error_tol" );

const Name h( "h" );
const Name has_connections( "has_connections" );
const Name has_delay( "has_delay" );
const Name histogram( "histogram" );
const Name histogram_correction( "histogram_correction" );
const Name HMIN( "HMIN" );

const Name I( "I" );
const Name I_ahp( "I_ahp" );
const Name I_e( "I_e" );
const Name I_h( "I_h" );
const Name I_KNa( "I_KNa" );
const Name I_NaP( "I_NaP" );
const Name I_sp( "I_sp" );
const Name I_stc( "I_stc" );
const Name I_syn( "I_syn" );
const Name I_syn_ex( "I_syn_ex" );
const Name I_syn_in( "I_syn_in" );
const Name I_T( "I_T" );
const Name in_spikes( "in_spikes" );
const Name Inact_h( "Inact_h" );
const Name Inact_p( "Inact_p" );
const Name indegree( "indegree" );
const Name index_map( "index_map" );
const Name individual_spike_trains( "individual_spike_trains" );
const Name init_flag( "init_flag" );
const Name instant_unblock_NMDA( "instant_unblock_NMDA" );
const Name instantiations( "instantiations" );
const Name Interpol_Order( "Interpol_Order" );
const Name interval( "interval" );
const Name is_refractory( "is_refractory" );

const Name keep_source_table( "keep_source_table" );
const Name Kplus( "Kplus" );
const Name Kplus_triplet( "Kplus_triplet" );

const Name label( "label" );
const Name lambda( "lambda" );
const Name lambda_0( "lambda_0" );
const Name len_kernel( "len_kernel" );
<<<<<<< HEAD
const Name len_LTD_hist("len_LTD_hist");
const Name len_LTP_hist("len_LTP_hist");
const Name len_LTP_hist_comp("len_LTP_hist_comp");
const Name len_ls_per_syn("len_ls_per_syn");
=======
const Name len_urbanczik_hist( "len_urbanczik_hist" );
const Name len_ls_per_syn( "len_ls_per_syn" );
>>>>>>> 7d1cd066
const Name linear( "linear" );
const Name linear_summation( "linear_summation" );
const Name local( "local" );
const Name local_id( "local_id" );
const Name local_num_threads( "local_num_threads" );
const Name local_spike_counter( "local_spike_counter" );
const Name lookuptable_0( "lookuptable_0" );
const Name lookuptable_1( "lookuptable_1" );
const Name lookuptable_2( "lookuptable_2" );

const Name make_symmetric( "make_symmetric" );
const Name max_buffer_size_spike_data( "max_buffer_size_spike_data" );
const Name max_buffer_size_target_data( "max_buffer_size_target_data" );
const Name max_num_syn_models( "max_num_syn_models" );
const Name max_delay( "max_delay" );
const Name MAXERR( "MAXERR" );
const Name mean( "mean" );
const Name memory( "memory" );
const Name message_times( "messages_times" );
const Name messages( "messages" );
const Name min_delay( "min_delay" );
const Name model( "model" );
const Name mother_rng( "mother_rng" );
const Name mother_seed( "mother_seed" );
const Name ms_per_tic( "ms_per_tic" );
const Name mu( "mu" );
const Name mu_minus( "mu_minus" );
const Name mu_plus( "mu_plus" );
const Name mult_coupling( "mult_coupling" );
const Name multapses( "multapses" );
const Name music_channel( "music_channel" );

const Name n( "n" );
const Name N( "N" );
const Name N_channels( "N_channels" );
const Name n_events( "n_events" );
const Name n_messages( "n_messages" );
const Name n_proc( "n_proc" );
const Name n_receptors( "n_receptors" );
const Name n_synapses( "n_synapses" );
const Name network_size( "network_size" );
const Name neuron( "neuron" );
const Name next_readout_time( "next_readout_time" );
const Name NMDA( "NMDA" );
const Name no_synapses( "no_synapses" );
const Name node_uses_wfr( "node_uses_wfr" );
const Name noise( "noise" );
const Name noisy_rate( "noisy_rate" );
const Name num_connections( "num_connections" );
const Name num_processes( "num_processes" );
const Name number_of_children( "number_of_children" );

const Name off_grid_spiking( "off_grid_spiking" );
const Name offset( "offset" );
const Name offsets( "offsets" );
const Name omega( "omega" );
const Name order( "order" );
const Name origin( "origin" );
const Name other( "other" );
const Name outdegree( "outdegree" );
const Name overwrite_files( "overwrite_files" );

const Name p( "p" );
const Name P( "P" );
const Name p_copy( "p_copy" );
const Name p_transmit( "p_transmit" );
const Name parent( "parent" );
const Name phase( "phase" );
const Name phi_max( "phi_max" );
const Name port( "port" );
const Name port_name( "port_name" );
const Name port_width( "port_width" );
const Name ports( "ports" );
const Name post_synaptic_element( "post_synaptic_element" );
const Name post_trace( "post_trace" );
const Name pre_synaptic_element( "pre_synaptic_element" );
const Name precise_times( "precise_times" );
const Name precision( "precision" );
const Name print_time( "print_time" );
const Name proximal_curr( "proximal_curr" );
const Name proximal_exc( "proximal_exc" );
const Name proximal_inh( "proximal_inh" );
const Name psi( "psi" );
const Name published( "published" );
const Name pulse_times( "pulse_times" );

const Name q_rr( "q_rr" );
const Name q_sfa( "q_sfa" );
const Name q_stc( "q_stc" );

const Name rate( "rate" );
const Name rate_slope( "rate_slope" );
const Name rate_times( "rate_times" );
const Name rate_values( "rate_values" );
const Name readout_cycle_duration( "readout_cycle_duration" );
const Name receptor_type( "receptor_type" );
const Name receptor_types( "receptor_types" );
const Name receptors( "receptors" );
const Name record_from( "record_from" );
const Name record_to( "record_to" );
const Name recordables( "recordables" );
const Name recorder( "recorder" );
const Name rectify_output( "rectify_output" );
const Name refractory_input( "refractory_input" );
const Name registered( "registered" );
const Name relative_amplitude( "relative_amplitude" );
const Name requires_symmetric( "requires_symmetric" );
const Name reset_pattern( "reset_pattern" );
const Name resolution( "resolution" );
const Name rho( "rho" );
const Name rho_0( "rho_0" );
const Name rng_seeds( "rng_seeds" );
const Name rport( "receptor" );
const Name rports( "receptors" );
const Name rule( "rule" );

const Name S( "S" );
const Name S_act_NMDA( "S_act_NMDA" );
const Name scientific( "scientific" );
const Name screen( "screen" );
const Name sdev( "sdev" );
const Name senders( "senders" );
const Name shift_now_spikes( "shift_now_spikes" );
const Name sigma( "sigma" );
const Name sigmoid( "sigmoid" );
const Name size_of( "sizeof" );
const Name soma_curr( "soma_curr" );
const Name soma_exc( "soma_exc" );
const Name soma_inh( "soma_inh" );
const Name sort_connections_by_source( "sort_connections_by_source" );
const Name source( "source" );
const Name spike( "spike" );
const Name spike_multiplicities( "spike_multiplicities" );
const Name spike_times( "spike_times" );
const Name spike_weights( "spike_weights" );
const Name start( "start" );
const Name std( "std" );
const Name std_mod( "std_mod" );
const Name stimulator( "stimulator" );
const Name stop( "stop" );
const Name structural_plasticity_synapses( "structural_plasticity_synapses" );
const Name structural_plasticity_update_interval( "structural_plasticity_update_interval" );
const Name structure( "structure" );
const Name supports_precise_spikes( "supports_precise_spikes" );
const Name synapse_id( "synapse_id" );
const Name synapse_label( "synapse_label" );
const Name synapse_model( "synapse_model" );
const Name synapse_modelid( "synapse_modelid" );
const Name synapses_per_driver( "synapses_per_driver" );
const Name synaptic_elements( "synaptic_elements" );
const Name synaptic_elements_param( "synaptic_elements_param" );

const Name t_clamp( "t_clamp" );
const Name t_lag( "t_lag" );
const Name T_max( "T_max" );
const Name T_min( "T_min" );
const Name t_origin( "t_origin" );
const Name t_ref( "t_ref" );
const Name t_ref_abs( "t_ref_abs" );
const Name t_ref_remaining( "t_ref_remaining" );
const Name t_ref_tot( "t_ref_tot" );
const Name t_spike( "t_spike" );
const Name target( "target" );
const Name target_thread( "target_thread" );
const Name targets( "targets" );
const Name tau( "tau" );
const Name tau_1( "tau_1" );
const Name tau_2( "tau_2" );
const Name tau_ahp( "tau_ahp" );
const Name tau_bar_bar( "tau_bar_bar" );
const Name tau_c( "tau_c" );
const Name tau_Ca( "tau_Ca" );
const Name tau_D_KNa( "tau_D_KNa" );
const Name tau_decay( "tau_decay" );
const Name tau_decay_AMPA( "tau_decay_AMPA" );
const Name tau_decay_GABA_A( "tau_decay_GABA_A" );
const Name tau_decay_GABA_B( "tau_decay_GABA_B" );
const Name tau_decay_NMDA( "tau_decay_NMDA" );
const Name tau_Delta( "tau_Delta" );
const Name tau_epsp( "tau_epsp" );
const Name tau_eta( "tau_eta" );
const Name tau_fac( "tau_fac" );
const Name tau_m( "tau_m" );
const Name tau_max( "tau_max" );
const Name tau_Mg_fast_NMDA( "tau_Mg_fast_NMDA" );
const Name tau_Mg_slow_NMDA( "tau_Mg_slow_NMDA" );
const Name tau_minus( "tau_minus" );
const Name tau_minus_stdp( "tau_minus_stdp" );
const Name tau_minus_triplet( "tau_minus_triplet" );
const Name tau_n( "tau_n" );
const Name tau_P( "tau_P" );
const Name tau_plus( "tau_plus" );
const Name tau_plus_triplet( "tau_plus_triplet" );
const Name tau_psc( "tau_psc" );
const Name tau_rec( "tau_rec" );
const Name tau_reset( "tau_reset" );
const Name tau_decay_ex( "tau_decay_ex" );
const Name tau_rise_ex( "tau_rise_ex" );
const Name tau_decay_in( "tau_decay_in" );
const Name tau_rise_in( "tau_rise_in" );
const Name tau_rise( "tau_rise" );
const Name tau_rise_AMPA( "tau_rise_AMPA" );
const Name tau_rise_GABA_A( "tau_rise_GABA_A" );
const Name tau_rise_GABA_B( "tau_rise_GABA_B" );
const Name tau_rise_NMDA( "tau_rise_NMDA" );
const Name tau_rr( "tau_rr" );
const Name tau_sfa( "tau_sfa" );
const Name tau_spike( "tau_spike" );
const Name tau_stc( "tau_stc" );
const Name tau_syn( "tau_syn" );
const Name tau_syn_ex( "tau_syn_ex" );
const Name tau_syn_in( "tau_syn_in" );
const Name tau_theta( "tau_theta" );
const Name tau_v( "tau_v" );
const Name tau_V_th( "tau_V_th" );
const Name tau_vacant( "tau_vacant" );
const Name tau_w( "tau_w" );
const Name tau_x( "tau_x" );
const Name tau_z( "tau_z" );
const Name theta( "theta" );
const Name theta_eq( "theta_eq" );
const Name theta_ex( "theta_ex" );
const Name theta_in( "theta_in" );
const Name theta_minus( "theta_minus" );
const Name theta_plus( "theta_plus" );
const Name thread( "thread" );
const Name thread_local_id( "thread_local_id" );
const Name tics_per_ms( "tics_per_ms" );
const Name tics_per_step( "tics_per_step" );
const Name time( "time" );
const Name time_collocate( "time_collocate" );
const Name time_communicate( "time_communicate" );
const Name time_in_steps( "time_in_steps" );
const Name times( "times" );
const Name to_accumulator( "to_accumulator" );
const Name to_do( "to_do" );
const Name to_file( "to_file" );
const Name to_memory( "to_memory" );
const Name to_screen( "to_screen" );
const Name total_num_virtual_procs( "total_num_virtual_procs" );
const Name Tstart( "Tstart" );
const Name Tstop( "Tstop" );
const Name type_id( "type_id" );

const Name u( "u" );
const Name u_bar_bar( "u_bar_bar" );
const Name u_bar_minus( "u_bar_minus" );
const Name u_bar_plus( "u_bar_plus" );
const Name U( "U" );
const Name U_m( "U_m" );
const Name u_ref_squared( "u_ref_squared" );
const Name update( "update" );
const Name update_node( "update_node" );
const Name use_gid_in_filename( "use_gid_in_filename" );
const Name use_wfr( "use_wfr" );

const Name V_act_NMDA( "V_act_NMDA" );
const Name V_clamp( "V_clamp" );
const Name V_epsp( "V_epsp" );
const Name V_m( "V_m" );
const Name V_min( "V_min" );
const Name V_noise( "V_noise" );
const Name V_peak( "V_peak" );
const Name V_reset( "V_reset" );
const Name V_T( "V_T" );
const Name V_T_star( "V_T_star" );
const Name V_th( "V_th" );
const Name V_th_alpha_1( "V_th_alpha_1" );
const Name V_th_alpha_2( "V_th_alpha_2" );
const Name V_th_max( "V_th_max" );
const Name V_th_rest( "V_th_rest" );
const Name V_th_v( "V_th_v" );
const Name val_eta( "val_eta" );
const Name voltage_clamp( "voltage_clamp" );
const Name vp( "vp" );
const Name vt( "vt" );

const Name w( "w" );
const Name weight( "weight" );
const Name weight_factor( "weight_factor" );
const Name weight_per_lut_entry( "weight_per_lut_entry" );
const Name weight_recorder( "weight_recorder" );
const Name weighted_spikes_ex( "weighted_spikes_ex" );
const Name weighted_spikes_in( "weighted_spikes_in" );
const Name weights( "weights" );
const Name wfr_comm_interval( "wfr_comm_interval" );
const Name wfr_interpolation_order( "wfr_interpolation_order" );
const Name wfr_max_iterations( "wfr_max_iterations" );
const Name wfr_tol( "wfr_tol" );
const Name with_reset( "with_reset" );
const Name withgid( "withgid" );
const Name withport( "withport" );
const Name withrport( "withrport" );
const Name withtargetgid( "withtargetgid" );
const Name withtime( "withtime" );
const Name withweight( "withweight" );
const Name Wmax( "Wmax" );
const Name Wmin( "Wmin" );

const Name x( "x" );
const Name x_bar( "x_bar" );

const Name y1( "y1" );
const Name y2( "y2" );
const Name y( "y" );
const Name y_0( "y_0" );
const Name y_1( "y_1" );

const Name z( "z" );
const Name z_connected( "z_connected" );

} // namespace names

} // namespace nest<|MERGE_RESOLUTION|>--- conflicted
+++ resolved
@@ -242,15 +242,11 @@
 const Name lambda( "lambda" );
 const Name lambda_0( "lambda_0" );
 const Name len_kernel( "len_kernel" );
-<<<<<<< HEAD
 const Name len_LTD_hist("len_LTD_hist");
 const Name len_LTP_hist("len_LTP_hist");
 const Name len_LTP_hist_comp("len_LTP_hist_comp");
 const Name len_ls_per_syn("len_ls_per_syn");
-=======
 const Name len_urbanczik_hist( "len_urbanczik_hist" );
-const Name len_ls_per_syn( "len_ls_per_syn" );
->>>>>>> 7d1cd066
 const Name linear( "linear" );
 const Name linear_summation( "linear_summation" );
 const Name local( "local" );
