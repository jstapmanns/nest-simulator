--- conflicted
+++ resolved
@@ -259,11 +259,7 @@
   "structural_plasticity_update_interval" );
 const Name structure( "structure" );
 const Name success( "success" );
-<<<<<<< HEAD
 const Name supports_precise_spikes( "supports_precise_spikes" );
-const Name symmetric( "symmetric" );
-=======
->>>>>>> 93deb178
 const Name synapse( "synapse" );
 const Name synapse_label( "synapse_label" );
 const Name synapse_model( "synapse_model" );
