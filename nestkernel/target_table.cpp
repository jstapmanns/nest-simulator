--- conflicted
+++ resolved
@@ -38,18 +38,13 @@
 void
 nest::TargetTable::initialize()
 {
-<<<<<<< HEAD
-  thread num_threads = kernel().vp_manager.get_num_threads();
+  const thread num_threads = kernel().vp_manager.get_num_threads();
   targets_.resize( num_threads, NULL );
   secondary_send_buffer_pos_.resize( num_threads, NULL );
-=======
-  const thread num_threads = kernel().vp_manager.get_num_threads();
-  targets_.resize( num_threads );
->>>>>>> 89ecae38
   for ( thread tid = 0; tid < num_threads; ++tid )
   {
     targets_[ tid ] =
-      new std::vector< std::vector< Target > >( 0, std::vector< Target >( 0 ) );
+      new std::vector< std::vector< Target > >( 0, std::vector< Target >( 0, Target() ) );
     secondary_send_buffer_pos_[ tid ] =
       new std::vector< std::vector< size_t > >( 0, std::vector< size_t >( 0 ) );
   }
@@ -81,24 +76,10 @@
 nest::TargetTable::prepare( const thread tid )
 {
   targets_[ tid ]->resize( kernel().node_manager.get_max_num_local_nodes(),
-<<<<<<< HEAD
-    std::vector< Target >( 0 ) );
+    std::vector< Target >( 0, Target() ) );
   secondary_send_buffer_pos_[ tid ]->resize(
     kernel().node_manager.get_max_num_local_nodes(),
     std::vector< size_t >( 0 ) );
-}
-
-void
-nest::TargetTable::compress_secondary_send_buffer_pos( const thread tid )
-{
-  for ( std::vector< std::vector< size_t > >::iterator it = (*secondary_send_buffer_pos_[ tid ]).begin();
-        it != (*secondary_send_buffer_pos_[ tid ]).end(); ++it )
-  {
-    const std::vector< size_t >::iterator new_it = std::unique( it->begin(), it->end() );
-    it->resize( std::distance( it->begin(), new_it) );
-  }
-=======
-    std::vector< Target >( 0, Target() ) );
 }
 
 void
@@ -120,5 +101,15 @@
   }
   std::cout << std::endl;
   std::cout << "---------------------------------------\n";
->>>>>>> 89ecae38
+}
+
+void
+nest::TargetTable::compress_secondary_send_buffer_pos( const thread tid )
+{
+  for ( std::vector< std::vector< size_t > >::iterator it = (*secondary_send_buffer_pos_[ tid ]).begin();
+        it != (*secondary_send_buffer_pos_[ tid ]).end(); ++it )
+  {
+    const std::vector< size_t >::iterator new_it = std::unique( it->begin(), it->end() );
+    it->resize( std::distance( it->begin(), new_it) );
+  }
 }