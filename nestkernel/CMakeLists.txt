# nestkernel/CMakeLists.txt
#
# This file is part of NEST.
#
# Copyright (C) 2004 The NEST Initiative
#
# NEST is free software: you can redistribute it and/or modify
# it under the terms of the GNU General Public License as published by
# the Free Software Foundation, either version 2 of the License, or
# (at your option) any later version.
#
# NEST is distributed in the hope that it will be useful,
# but WITHOUT ANY WARRANTY; without even the implied warranty of
# MERCHANTABILITY or FITNESS FOR A PARTICULAR PURPOSE.  See the
# GNU General Public License for more details.
#
# You should have received a copy of the GNU General Public License
# along with NEST.  If not, see <http://www.gnu.org/licenses/>.

set( nestkernel_sources
    universal_data_logger_impl.h universal_data_logger.h
    recordables_map.h
    archiving_node.h archiving_node.cpp
    clopath_archiving_node.h clopath_archiving_node.cpp
<<<<<<< HEAD
    eprop_archiving_node.h eprop_archiving_node.cpp
=======
    urbanczik_archiving_node.h urbanczik_archiving_node_impl.h
>>>>>>> 8f66bf46
    common_synapse_properties.h common_synapse_properties.cpp
    completed_checker.h completed_checker.cpp
    sibling_container.h sibling_container.cpp
    subnet.h subnet.cpp
    connection.h
    connection_label.h
    common_properties_hom_w.h
    syn_id_delay.h
    connector_base.h connector_base_impl.h
    connector_model.h connector_model_impl.h connector_model.cpp
    connection_id.h connection_id.cpp
    device.h device.cpp
    device_node.h
    dynamicloader.h dynamicloader.cpp
    event.h event.cpp
    exceptions.h exceptions.cpp
    genericmodel.h genericmodel_impl.h
    gid_collection.h gid_collection.cpp
    histentry.h histentry.cpp
    model.h model.cpp
    model_manager.h model_manager_impl.h model_manager.cpp
    nest_types.h
    nest_datums.h nest_datums.cpp
    nest_names.cpp nest_names.h
    nestmodule.h nestmodule.cpp
    nest_time.h nest_time.cpp
    nest_timeconverter.h nest_timeconverter.cpp
    modelrange.h modelrange.cpp
    modelrange_manager.h modelrange_manager.cpp
    multirange.h multirange.cpp
    node.h node.cpp
    nodelist.h nodelist.cpp
    proxynode.h proxynode.cpp
    recording_device.h recording_device.cpp
    pseudo_recording_device.h
    ring_buffer.h ring_buffer.cpp
    spikecounter.h spikecounter.cpp
    stimulating_device.h
    target_identifier.h
    sparse_node_array.h sparse_node_array.cpp
    conn_parameter.h conn_parameter.cpp
    conn_builder.h conn_builder_impl.h conn_builder.cpp
    conn_builder_factory.h
    music_event_handler.h music_event_handler.cpp
    music_manager.cpp music_manager.h
    nest.h nest.cpp
    synaptic_element.h synaptic_element.cpp
    growth_curve.h growth_curve.cpp
    growth_curve_factory.h
    kernel_manager.h kernel_manager.cpp
    vp_manager.h vp_manager_impl.h vp_manager.cpp
    io_manager.h io_manager.cpp
    mpi_manager.h mpi_manager_impl.h mpi_manager.cpp
    simulation_manager.h simulation_manager.cpp
    connection_manager.h connection_manager_impl.h connection_manager.cpp
    sp_manager.h sp_manager_impl.h sp_manager.cpp
    delay_checker.h delay_checker.cpp
    rng_manager.h rng_manager.cpp
    event_delivery_manager.h event_delivery_manager_impl.h
    event_delivery_manager.cpp
    node_manager.h node_manager.cpp
    logging_manager.h logging_manager.cpp
    manager_interface.h
    target_table.h target_table.cpp
    target_table_devices.h target_table_devices.cpp target_table_devices_impl.h
    target.h target_data.h static_assert.h
    send_buffer_position.h
    source.h
    source_table.h source_table.cpp
    source_table_position.h
    spike_data.h
    )

add_library( nestkernel ${nestkernel_sources} )
target_link_libraries( nestkernel
    nestutil random sli_lib
    ${LTDL_LIBRARIES} ${MPI_CXX_LIBRARIES} ${MUSIC_LIBRARIES}
    )

target_include_directories( nestkernel PRIVATE
    ${PROJECT_SOURCE_DIR}/libnestutil
    ${PROJECT_BINARY_DIR}/libnestutil
    ${PROJECT_SOURCE_DIR}/librandom
    ${PROJECT_SOURCE_DIR}/sli
    )

install( TARGETS nestkernel
    LIBRARY DESTINATION ${CMAKE_INSTALL_LIBDIR}
    ARCHIVE DESTINATION ${CMAKE_INSTALL_LIBDIR}
    RUNTIME DESTINATION ${CMAKE_INSTALL_BINDIR}
    )

FILTER_HEADERS("${nestkernel_sources}" install_headers )
install( FILES ${install_headers}
    DESTINATION ${CMAKE_INSTALL_INCLUDEDIR}/nest)<|MERGE_RESOLUTION|>--- conflicted
+++ resolved
@@ -22,11 +22,8 @@
     recordables_map.h
     archiving_node.h archiving_node.cpp
     clopath_archiving_node.h clopath_archiving_node.cpp
-<<<<<<< HEAD
     eprop_archiving_node.h eprop_archiving_node.cpp
-=======
     urbanczik_archiving_node.h urbanczik_archiving_node_impl.h
->>>>>>> 8f66bf46
     common_synapse_properties.h common_synapse_properties.cpp
     completed_checker.h completed_checker.cpp
     sibling_container.h sibling_container.cpp
