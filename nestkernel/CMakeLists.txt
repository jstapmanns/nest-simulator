# nestkernel/CMakeLists.txt
#
# This file is part of NEST.
#
# Copyright (C) 2004 The NEST Initiative
#
# NEST is free software: you can redistribute it and/or modify
# it under the terms of the GNU General Public License as published by
# the Free Software Foundation, either version 2 of the License, or
# (at your option) any later version.
#
# NEST is distributed in the hope that it will be useful,
# but WITHOUT ANY WARRANTY; without even the implied warranty of
# MERCHANTABILITY or FITNESS FOR A PARTICULAR PURPOSE.  See the
# GNU General Public License for more details.
#
# You should have received a copy of the GNU General Public License
# along with NEST.  If not, see <http://www.gnu.org/licenses/>.

set ( nestkernel_sources
      universal_data_logger_impl.h universal_data_logger.h
      recordables_map.h
      archiving_node.h archiving_node.cpp
      clopath_archiving_node.h clopath_archiving_node.cpp
      urbanczik_archiving_node.h urbanczik_archiving_node_impl.h
      common_synapse_properties.h common_synapse_properties.cpp
      connection.h
      connection_label.h
      common_properties_hom_w.h
      syn_id_delay.h
      connector_base.h connector_base_impl.h
      connector_model.h connector_model_impl.h connector_model.cpp
      connection_id.h connection_id.cpp
      deprecation_warning.h deprecation_warning.cpp
      device.h device.cpp
      device_node.h
      dynamicloader.h dynamicloader.cpp
      event.h event.cpp
      exceptions.h exceptions.cpp
      genericmodel.h genericmodel_impl.h
      node_collection.h node_collection.cpp
      generic_factory.h
      histentry.h histentry.cpp
      model.h model.cpp
      model_manager.h model_manager_impl.h model_manager.cpp
      nest_types.h
      nest_datums.h nest_datums.cpp
      nest_names.cpp nest_names.h
      nestmodule.h nestmodule.cpp
      nest_time.h nest_time.cpp
      nest_timeconverter.h nest_timeconverter.cpp
      modelrange.h modelrange.cpp
      modelrange_manager.h modelrange_manager.cpp
      node.h node.cpp
      parameter.h parameter.cpp
      per_thread_bool_indicator.h per_thread_bool_indicator.cpp
      proxynode.h proxynode.cpp
      recording_device.h recording_device.cpp
      pseudo_recording_device.h
      ring_buffer.h ring_buffer.cpp
      slice_ring_buffer.cpp slice_ring_buffer.h
      spikecounter.h spikecounter.cpp
      stimulating_device.h
      target_identifier.h
      sparse_node_array.h sparse_node_array.cpp
      conn_parameter.h conn_parameter.cpp
      conn_builder.h conn_builder_impl.h conn_builder.cpp
      conn_builder_factory.h
      music_event_handler.h music_event_handler.cpp
      music_rate_in_handler.h music_rate_in_handler.cpp
      music_manager.cpp music_manager.h
      nest.h nest_impl.h nest.cpp
      synaptic_element.h synaptic_element.cpp
      growth_curve.h growth_curve.cpp
      growth_curve_factory.h
      kernel_manager.h kernel_manager.cpp
      vp_manager.h vp_manager_impl.h vp_manager.cpp
      io_manager.h io_manager_impl.h io_manager.cpp
      mpiutil.h mpiutil_impl.h
      mpi_manager.h mpi_manager_impl.h mpi_manager.cpp
      simulation_manager.h simulation_manager.cpp
      connection_manager.h connection_manager_impl.h connection_manager.cpp
      sp_manager.h sp_manager_impl.h sp_manager.cpp
      delay_checker.h delay_checker.cpp
      rng_manager.h rng_manager.cpp
      event_delivery_manager.h event_delivery_manager_impl.h
      event_delivery_manager.cpp
      node_manager.h node_manager.cpp
      logging_manager.h logging_manager.cpp
      recording_backend.h recording_backend.cpp
      recording_backend_ascii.h recording_backend_ascii.cpp
      recording_backend_memory.h recording_backend_memory.cpp
      recording_backend_screen.h recording_backend_screen.cpp
      manager_interface.h
      target_table.h target_table.cpp
      target_table_devices.h target_table_devices.cpp target_table_devices_impl.h
      target.h target_data.h static_assert.h
      send_buffer_position.h
      source.h
      source_table.h source_table.cpp
      source_table_position.h
      spike_data.h
<<<<<<< HEAD
      connection_creator.h connection_creator.cpp connection_creator_impl.h
      free_layer.h
      grid_layer.h
      grid_mask.h
      layer.h layer.cpp layer_impl.h
      mask.h mask.cpp mask_impl.h
      ntree.h ntree_impl.h
      position.h
      topology.h topology.cpp
      vose.h vose.cpp
=======
      )

set ( nestkernel_sources
      ${nestkernel_sources}
      spatial/connection_creator.cpp
      spatial/connection_creator.h
      spatial/connection_creator_impl.h
      spatial/free_layer.h
      spatial/grid_layer.h
      spatial/grid_mask.h
      spatial/layer.cpp
      spatial/layer.h
      spatial/layer_impl.h
      spatial/mask.cpp
      spatial/mask.h
      spatial/mask_impl.h
      spatial/ntree.h
      spatial/ntree_impl.h
      spatial/position.h
      spatial/spatial.cpp
      spatial/spatial.h
      spatial/vose.cpp
      spatial/vose.h
>>>>>>> 6997cae6
      )

if ( HAVE_SIONLIB )
  set( nestkernel_sources
       ${nestkernel_sources}
       recording_backend_sionlib.h recording_backend_sionlib.cpp
       )
endif ()

if ( HAVE_RECORDINGBACKEND_ARBOR )
  set( nestkernel_sources
       ${nestkernel_sources}
       recording_backend_arbor.h recording_backend_arbor.cpp
       )
endif ()

add_library( nestkernel ${nestkernel_sources} )
target_link_libraries( nestkernel
    nestutil random sli_lib
    ${LTDL_LIBRARIES} ${MPI_CXX_LIBRARIES} ${MUSIC_LIBRARIES} ${SIONLIB_LIBRARIES}
    )

target_include_directories( nestkernel PRIVATE
    ${PROJECT_SOURCE_DIR}/libnestutil
    ${PROJECT_BINARY_DIR}/libnestutil
    ${PROJECT_SOURCE_DIR}/librandom
    ${PROJECT_SOURCE_DIR}/sli
    ${PROJECT_SOURCE_DIR}/nestkernel
    ${PROJECT_SOURCE_DIR}/nestkernel/spatial
    )

install( TARGETS nestkernel
    LIBRARY DESTINATION ${CMAKE_INSTALL_LIBDIR}/nest
    ARCHIVE DESTINATION ${CMAKE_INSTALL_LIBDIR}/nest
    RUNTIME DESTINATION ${CMAKE_INSTALL_BINDIR}
    )

FILTER_HEADERS("${nestkernel_sources}" install_headers )
install( FILES ${install_headers}
    DESTINATION ${CMAKE_INSTALL_INCLUDEDIR}/nest)<|MERGE_RESOLUTION|>--- conflicted
+++ resolved
@@ -100,7 +100,6 @@
       source_table.h source_table.cpp
       source_table_position.h
       spike_data.h
-<<<<<<< HEAD
       connection_creator.h connection_creator.cpp connection_creator_impl.h
       free_layer.h
       grid_layer.h
@@ -109,33 +108,8 @@
       mask.h mask.cpp mask_impl.h
       ntree.h ntree_impl.h
       position.h
-      topology.h topology.cpp
+      spatial.h spatial.cpp
       vose.h vose.cpp
-=======
-      )
-
-set ( nestkernel_sources
-      ${nestkernel_sources}
-      spatial/connection_creator.cpp
-      spatial/connection_creator.h
-      spatial/connection_creator_impl.h
-      spatial/free_layer.h
-      spatial/grid_layer.h
-      spatial/grid_mask.h
-      spatial/layer.cpp
-      spatial/layer.h
-      spatial/layer_impl.h
-      spatial/mask.cpp
-      spatial/mask.h
-      spatial/mask_impl.h
-      spatial/ntree.h
-      spatial/ntree_impl.h
-      spatial/position.h
-      spatial/spatial.cpp
-      spatial/spatial.h
-      spatial/vose.cpp
-      spatial/vose.h
->>>>>>> 6997cae6
       )
 
 if ( HAVE_SIONLIB )
