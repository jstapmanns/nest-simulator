--- conflicted
+++ resolved
@@ -63,7 +63,6 @@
   friend bool operator<( const histentry_extended he, double  t );
 };
 
-<<<<<<< HEAD
 // entry in the history of plasticity rules which consider additional factors
 class histentry_eextended
 {
@@ -75,13 +74,12 @@
   double dw_;             //!< value dependend on the additional factor
   size_t access_counter_; //!< access counter to enable removal of the entry, once all neurons read it
 };
-=======
+
 inline bool operator<( const histentry_extended he, double t )
 {
     return ( he.t_ ) < t;
 }
 
->>>>>>> 7d1cd066
 }
 
 #endif