/*
 *  histentry.h
 *
 *  This file is part of NEST.
 *
 *  Copyright (C) 2004 The NEST Initiative
 *
 *  NEST is free software: you can redistribute it and/or modify
 *  it under the terms of the GNU General Public License as published by
 *  the Free Software Foundation, either version 2 of the License, or
 *  (at your option) any later version.
 *
 *  NEST is distributed in the hope that it will be useful,
 *  but WITHOUT ANY WARRANTY; without even the implied warranty of
 *  MERCHANTABILITY or FITNESS FOR A PARTICULAR PURPOSE.  See the
 *  GNU General Public License for more details.
 *
 *  You should have received a copy of the GNU General Public License
 *  along with NEST.  If not, see <http://www.gnu.org/licenses/>.
 *
 */

/**
 * \file histentry.h
 * Part of definition of Archiving_Node which is capable of
 * recording and managing a spike history.
 * \author Moritz Helias, Abigail Morrison
 * \note moved to separate file to avoid circular inclusion in node.h
 * \date april 2006
 */

#ifndef HISTENTRY_H
#define HISTENTRY_H

// Includes from nestkernel:
#include "nest_types.h"

namespace nest
{

// entry in the spiking history
class histentry
{
public:
  histentry( double t, double Kminus, double Kminus_triplet, size_t access_counter );

  double t_;              //!< point in time when spike occurred (in ms)
  double Kminus_;         //!< value of Kminus at that time
<<<<<<< HEAD
  double triplet_Kminus_; //!< value of triplet STDP Kminus at that time
=======
  double Kminus_triplet_; //!< value of triplet STDP Kminus at that time
>>>>>>> 4e9a69fa
  size_t access_counter_; //!< access counter to enable removal of the entry, once all neurons read it
};

// entry in the history of plasticity rules which consider additional factors
class histentry_extended
{
public:
  histentry_extended( double t, double dw, size_t access_counter );

  double t_;              //!< point in time when spike occurred (in ms)
  double dw_;             //!< value dependend on the additional factor
  size_t access_counter_; //!< access counter to enable removal of the entry, once all neurons read it
<<<<<<< HEAD
};

// entry in the history of plasticity rules which consider additional factors
class histentry_eextended
{
public:
  histentry_eextended( double t, double I1_L, double I1_s, double I2_L, double I2_s, size_t access_counter );

  double t_;              //!< point in time when spike occurred (in ms)
  double I1_L_;              //!< point in time when spike occurred (in ms)
  double I1_s_;              //!< point in time when spike occurred (in ms)
  double I2_L_;             //!< value dependend on the additional factor
  double I2_s_;             //!< value dependend on the additional factor
  size_t access_counter_; //!< access counter to enable removal of the entry, once all neurons read it
=======
>>>>>>> 4e9a69fa
};
}

#endif<|MERGE_RESOLUTION|>--- conflicted
+++ resolved
@@ -46,11 +46,7 @@
 
   double t_;              //!< point in time when spike occurred (in ms)
   double Kminus_;         //!< value of Kminus at that time
-<<<<<<< HEAD
-  double triplet_Kminus_; //!< value of triplet STDP Kminus at that time
-=======
   double Kminus_triplet_; //!< value of triplet STDP Kminus at that time
->>>>>>> 4e9a69fa
   size_t access_counter_; //!< access counter to enable removal of the entry, once all neurons read it
 };
 
@@ -63,7 +59,6 @@
   double t_;              //!< point in time when spike occurred (in ms)
   double dw_;             //!< value dependend on the additional factor
   size_t access_counter_; //!< access counter to enable removal of the entry, once all neurons read it
-<<<<<<< HEAD
 };
 
 // entry in the history of plasticity rules which consider additional factors
@@ -78,8 +73,6 @@
   double I2_L_;             //!< value dependend on the additional factor
   double I2_s_;             //!< value dependend on the additional factor
   size_t access_counter_; //!< access counter to enable removal of the entry, once all neurons read it
-=======
->>>>>>> 4e9a69fa
 };
 }
 
